base_dir: /path/to/base/directory
project: demo
bbox: [0.04020, 51.55759, 0.09826, 51.62050]
api_keys: /path/to/api/keys.yml
run_settings: 
  reporting_iters: 100
  duration: 86400
  storevars: [flooding, flow]
real:
  inp: /path/to/real/model.inp
  graph: /path/to/real/graph.json
  subcatchments: /path/to/real/subcatchments.geojson
  results: null
starting_graph: null
graphfcn_list:
  - assign_id # Initial pass to ensure consistent 'id' and remove duplicates
  - fix_geometries # Ensure consistent geometry directions
  - remove_non_pipe_allowable_links # Filter out things like bridges/motorways
  - calculate_streetcover # Create shapefile of impervious street cover
  - remove_parallel_edges # Remove parallel edges retaining the shorter one
  - to_undirected # Convert graph to undirected to facilitate cleanup
  - split_long_edges # Set a maximum edge length
  - merge_street_nodes # Merge street nodes that are too close together
  - assign_id # Remove duplicates arising from merge_street_nodes
  - clip_to_catchments # Clip graph to catchment subbasins
  - calculate_contributing_area # Calculate runoff coefficient
  - set_elevation # Set node elevation from DEM
  - double_directed # Format as directed graph enabling travel in both directions
  - fix_geometries # Ensure consistent geometries due to undirected->directed
  - set_surface_slope # Calculate surface slope of edges
  - set_chahinian_slope # Transform surface slope to more sensible slope for weights
  - set_chahinian_angle # Transform edge angles to more sensible angle for weights
  - calculate_weights # Calculate weights for each edge
  - identify_outlets # Identify potential street->river outlets
  - derive_topology # Shortest path to give network topology
  - pipe_by_pipe # Design pipe diameters and depths
  - fix_geometries # Ensure geometries present before printing
  - assign_id # Final pass to ensure consistent 'id' and remove duplicates
metric_list:
  - outlet_nse_flow
  - outlet_kge_flow
<<<<<<< HEAD
  - outlet_pbias_flow
  - outlet_pbias_length
  - outlet_pbias_npipes
  - outlet_pbias_nmanholes
  - outlet_nse_flooding
  - outlet_kge_flooding
  - outlet_pbias_flooding
  - grid_nse_flooding
  - grid_kge_flooding
  - grid_pbias_flooding
  - subcatchment_nse_flooding
  - subcatchment_kge_flooding
  - subcatchment_pbias_flooding
=======
  - outlet_relerror_flow
  - outlet_relerror_length
  - outlet_relerror_npipes
  - outlet_relerror_nmanholes
  - outlet_nse_flooding
  - outlet_kge_flooding
  - outlet_relerror_flooding
  - grid_nse_flooding
  - grid_kge_flooding
  - grid_relerror_flooding
  - subcatchment_nse_flooding
  - subcatchment_kge_flooding
  - subcatchment_relerror_flooding
>>>>>>> e4798117
  - nc_deltacon0
  - nc_laplacian_dist
  - nc_laplacian_norm_dist
  - nc_adjacency_dist
  - nc_vertex_edge_distance
  - nc_resistance_distance
  - bias_flood_depth
  - kstest_edge_betweenness
  - kstest_betweenness
  - outlet_kstest_diameters
parameter_overrides:
  hydraulic_design:
    diameters:
      - 0.15
      - 0.225
      - 0.3
      - 0.375
      - 0.45
      - 0.525
      - 0.6
      - 0.675
      - 0.75
      - 0.825
      - 0.9
      - 1.125
      - 1.35
      - 1.5
      - 1.95
      - 3.0
address_overrides: null
parameters_to_sample:
  - min_v: [0.5, 1.5]
  - max_v
  - max_fr
  - precipitation
  - outlet_length
  - chahinian_slope_scaling
  - length_scaling
  - contributing_area_scaling
  - chahinian_slope_exponent
  - length_exponent
  - contributing_area_exponent
  - lane_width
  - max_street_length
sample_magnitude: 9<|MERGE_RESOLUTION|>--- conflicted
+++ resolved
@@ -39,21 +39,6 @@
 metric_list:
   - outlet_nse_flow
   - outlet_kge_flow
-<<<<<<< HEAD
-  - outlet_pbias_flow
-  - outlet_pbias_length
-  - outlet_pbias_npipes
-  - outlet_pbias_nmanholes
-  - outlet_nse_flooding
-  - outlet_kge_flooding
-  - outlet_pbias_flooding
-  - grid_nse_flooding
-  - grid_kge_flooding
-  - grid_pbias_flooding
-  - subcatchment_nse_flooding
-  - subcatchment_kge_flooding
-  - subcatchment_pbias_flooding
-=======
   - outlet_relerror_flow
   - outlet_relerror_length
   - outlet_relerror_npipes
@@ -67,7 +52,6 @@
   - subcatchment_nse_flooding
   - subcatchment_kge_flooding
   - subcatchment_relerror_flooding
->>>>>>> e4798117
   - nc_deltacon0
   - nc_laplacian_dist
   - nc_laplacian_norm_dist
