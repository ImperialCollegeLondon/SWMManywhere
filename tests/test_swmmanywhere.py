--- conflicted
+++ resolved
@@ -10,11 +10,8 @@
 import yaml
 
 from swmmanywhere import __version__, swmmanywhere
-<<<<<<< HEAD
+from swmmanywhere.graph_utilities import graphfcns
 from swmmanywhere.metric_utilities import metrics
-=======
-from swmmanywhere.graph_utilities import graphfcns
->>>>>>> d0b66dc4
 
 
 def test_version():
@@ -186,7 +183,6 @@
         swmmanywhere.swmmanywhere(config)
 
 
-<<<<<<< HEAD
 def test_custom_metric():
     """Test adding a custom metric."""
     with tempfile.TemporaryDirectory() as temp_dir:
@@ -196,17 +192,6 @@
         config = swmmanywhere.load_config(validation=False)
         config["custom_metric_modules"] = [str(gf_module)]
         config["metric_list"].append("new_metric")
-=======
-def test_custom_graphfcn():
-    """Test adding a custom graphfcn."""
-    with tempfile.TemporaryDirectory() as temp_dir:
-        # Load the config
-        gf_module = str(Path(__file__).parent / "test_data" / "custom_graphfcns.py")
-
-        config = swmmanywhere.load_config(validation=False)
-        config["custom_graphfcn_modules"] = [str(gf_module)]
-        config["graphfcn_list"].append("new_graphfcn")
->>>>>>> d0b66dc4
 
         # Set some test values
         config_address = Path(temp_dir) / "test_config.yml"
@@ -217,29 +202,48 @@
         # Write the config
         swmmanywhere.save_config(config, config_address)
 
-<<<<<<< HEAD
         # Import of `custom_metric` by CI testing environment adds `new_metric`
         if "new_metric" in metrics:
             del metrics["new_metric"]
-=======
+
+        # Load and test validation of the config
+        config = swmmanywhere.load_config(config_address)
+
+        # Check metric was added
+        assert "new_metric" in metrics
+
+        # Remove the custom metric for other tests
+        del metrics["new_metric"]
+
+
+def test_custom_graphfcn():
+    """Test adding a custom graphfcn."""
+    with tempfile.TemporaryDirectory() as temp_dir:
+        # Load the config
+        gf_module = str(Path(__file__).parent / "test_data" / "custom_graphfcns.py")
+
+        config = swmmanywhere.load_config(validation=False)
+        config["custom_graphfcn_modules"] = [str(gf_module)]
+        config["graphfcn_list"].append("new_graphfcn")
+
+        # Set some test values
+        config_address = Path(temp_dir) / "test_config.yml"
+        config["base_dir"] = temp_dir
+        config["bbox"] = [0, 1, 0, 1]
+        del config["real"]
+
+        # Write the config
+        swmmanywhere.save_config(config, config_address)
+
         # Import of `custom_graphfcns` by CI testing environment adds `new_graphfcn`
         if "new_graphfcn" in graphfcns:
             del graphfcns["new_graphfcn"]
->>>>>>> d0b66dc4
 
         # Load and test validation of the config
         config = swmmanywhere.load_config(config_address)
 
-<<<<<<< HEAD
-        # Check metric was added
-        assert "new_metric" in metrics
-
-        # Remove the custom metric for other tests
-        del metrics["new_metric"]
-=======
         # Check graphfcn was added
         assert "new_graphfcn" in graphfcns
 
         # Remove the custom graphfcn for other tests
-        del graphfcns["new_graphfcn"]
->>>>>>> d0b66dc4
+        del graphfcns["new_graphfcn"]