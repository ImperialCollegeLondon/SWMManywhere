--- conflicted
+++ resolved
@@ -16,36 +16,6 @@
     { name = "Imperial College London RSE Team", email = "ict-rse-team@imperial.ac.uk" }
 ]
 requires-python = ">=3.10"
-<<<<<<< HEAD
-dependencies = [ # TODO definitely don't need all of these
-                "cdsapi",
-                "fastparquet",
-                "fiona",
-                "geopandas",
-                "geopy",
-                "GitPython",
-                "matplotlib",
-                "netcdf4",
-                "networkx",
-                "numpy",
-                "osmnx",
-                "pandas",
-                "pyarrow",
-                "pydantic",
-                "pysheds",
-                "pyswmm",
-                "PyYAML",
-                "rasterio",
-                "rioxarray",
-                "SALib",
-                "SciPy",
-                "shapely",
-                "snkit",
-                "tqdm",
-                "xarray"
-                ]
-
-=======
 classifiers = [
   "Programming Language :: Python :: 3 :: Only",
   "Programming Language :: Python :: 3.10",
@@ -81,7 +51,6 @@
   "tqdm",
   "xarray",
 ]
->>>>>>> c972b320
 [project.optional-dependencies]
 dev = [
   "mypy",
