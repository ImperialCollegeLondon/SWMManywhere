--- conflicted
+++ resolved
@@ -68,11 +68,7 @@
 doc = [
   "mkdocs",
   "mkdocs-coverage",
-<<<<<<< HEAD
-  "mkdocs-gen-files",
   "mkdocs-include-markdown-plugin",
-=======
->>>>>>> 5b92a888
   "mkdocs-jupyter",
   "mkdocs-material",
   "mkdocs-material-extensions",
