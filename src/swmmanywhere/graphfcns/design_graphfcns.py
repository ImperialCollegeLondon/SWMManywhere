"""Module for graphfcns that design the pipe inverts and diameters."""

from __future__ import annotations

from itertools import product
from typing import Hashable

import networkx as nx
import numpy as np
import pandas as pd
from tqdm import tqdm

from swmmanywhere import parameters
from swmmanywhere.graph_utilities import BaseGraphFunction, register_graphfcn
from swmmanywhere.logging import logger, verbose


def design_pipe(
    ds_elevation: float,
    chamber_floor: float,
    edge_length: float,
    hydraulic_design: parameters.HydraulicDesign,
    Q: float,
) -> nx.Graph:
    """Design a pipe.

    This function designs a pipe by iterating over a range of diameters and
    depths. It returns the diameter and depth of the pipe that minimises the
    cost function, while also maintaining or minimising feasibility parameters
    associated with: surcharging, velocity and filling ratio.

    Args:
        ds_elevation (float): The downstream elevationq
        chamber_floor (float): The elevation of the chamber floor
        edge_length (float): The length of the edge
        hydraulic_design (parameters.HydraulicDesign): A HydraulicDesign parameter
            object
        Q (float): The flow rate

    Returns:
        diam (float): The diameter of the pipe
        depth (float): The depth of the pipe
    """
    designs = product(
        hydraulic_design.diameters,
        np.linspace(
            hydraulic_design.min_depth, hydraulic_design.max_depth, 10
        ),  # TODO should 10 be a param?
    )
    pipes = []
    for diam, depth in designs:
        A = np.pi * diam**2 / 4
        n = 0.012  # mannings n
        R = A / (np.pi * diam)  # hydraulic radius
        # TODO... presumably need to check depth > (diam + min_depth)

        elev_diff = chamber_floor - (ds_elevation - depth)
        slope = elev_diff / edge_length
        # Always pick a pipe that is feasible without surcharging
        # if available
        surcharge_feasibility = 0.0
        # Use surcharged elevation
        while slope <= 0:
            surcharge_feasibility += 0.05
            slope = (
                chamber_floor + surcharge_feasibility - (ds_elevation - depth)
            ) / edge_length
            # TODO could make the feasibility penalisation increase
            # when you get above surface_elevation[node]... but
            # then you'd need a feasibility tracker and an offset
            # tracker
        v = (slope**0.5) * (R ** (2 / 3)) / n
        filling_ratio = Q / (v * A)
        # buffers from: https://www.polypipe.com/sites/default/files/Specification_Clauses_Underground_Drainage.pdf
        average_depth = (depth + chamber_floor) / 2
        V = edge_length * (diam + 0.3) * (average_depth + 0.1)
        cost = 1.32 / 2000 * (9579.31 * diam**0.5737 + 1153.77 * V**1.31)
        v_feasibility = max(hydraulic_design.min_v - v, 0) + max(
            v - hydraulic_design.max_v, 0
        )
        fr_feasibility = max(filling_ratio - hydraulic_design.max_fr, 0)
        """
        TODO shear stress... got confused here
        density = 1000
        dyn_visc = 0.001
        hydraulic_diameter = 4 * (A * filling_ratio**2) / \
            (np.pi * diam * filling_ratio)
        Re = density * v * 2 * (diam / 4) * (filling_ratio ** 2) / dyn_visc
        fd = 64 / Re
        shear_stress = fd * density * v**2 / fd
        shear_feasibility = max(min_shear - shear_stress, 0)
        """
        slope = (chamber_floor - (ds_elevation - depth)) / edge_length
        pipes.append(
            {
                "diam": diam,
                "depth": depth,
                "slope": slope,
                "v": v,
                "fr": filling_ratio,
                # 'tau' : shear_stress,
                "cost": cost,
                "v_feasibility": v_feasibility,
                "fr_feasibility": fr_feasibility,
                "surcharge_feasibility": surcharge_feasibility,
                # 'shear_feasibility' : shear_feasibility
            }
        )

    pipes_df = pd.DataFrame(pipes).dropna()
    if pipes_df.shape[0] > 0:
        ideal_pipe = pipes_df.sort_values(
            by=[
                "surcharge_feasibility",
                "v_feasibility",
                "fr_feasibility",
                # 'shear_feasibility',
                "depth",
                "cost",
            ],
            ascending=True,
        ).iloc[0]
        return ideal_pipe.diam, ideal_pipe.depth
    else:
        raise Exception("something odd - no non nan pipes")


def process_successors(
    G: nx.Graph,
    node: Hashable,
    surface_elevations: dict[Hashable, float],
    chamber_floor: dict[Hashable, float],
    edge_diams: dict[tuple[Hashable, Hashable, int], float],
    hydraulic_design: parameters.HydraulicDesign,
) -> None:
    """Process the successors of a node.

    This function processes the successors of a node. It designs a pipe to the
    downstream node and sets the diameter and downstream invert level of the
    pipe. It also sets the downstream invert level of the downstream node. It
    returns None but modifies the edge_diams and chamber_floor dictionaries.

    Args:
        G (nx.Graph): A graph
        node (Hashable): A node
        surface_elevations (dict): A dictionary of surface elevations keyed by
            node
        chamber_floor (dict): A dictionary of chamber floor elevations keyed by
            node
        edge_diams (dict): A dictionary of pipe diameters keyed by edge
        hydraulic_design (parameters.HydraulicDesign): A HydraulicDesign parameter
            object
    """
    anc = nx.ancestors(G, node).union([node])
    tot = sum([G.nodes[anc_node]["contributing_area"] for anc_node in anc])
<<<<<<< HEAD
    M3_PER_HR_TO_M3_PER_S = 1 / 60 / 60
    Q = tot * hydraulic_design.precipitation * M3_PER_HR_TO_M3_PER_S
    
=======

>>>>>>> 6f05fc3a
    for ix, ds_node in enumerate(G.successors(node)):
        edge = G.get_edge_data(node, ds_node, 0)
        # Find contributing area with ancestors
        # TODO - could do timearea here if i hated myself enough

        

        # Design the pipe to find the diameter and invert depth
        diam, depth = design_pipe(
            surface_elevations[ds_node],
            chamber_floor[node],
            edge["length"],
            hydraulic_design,
            Q,
        )
        edge_diams[(node, ds_node, 0)] = diam
        chamber_floor[ds_node] = surface_elevations[ds_node] - depth
        if ix > 0:
            logger.warning(
                """a node has multiple successors, 
                not sure how that can happen if using shortest path
                to derive topology"""
            )


@register_graphfcn
class pipe_by_pipe(
    BaseGraphFunction,
    required_edge_attributes=["length"],
    required_node_attributes=["contributing_area", "surface_elevation"],
    adds_edge_attributes=["diameter"],
    adds_node_attributes=["chamber_floor_elevation"],
):
    """pipe_by_pipe class."""

    # If doing required_graph_attributes - it would be something like 'dendritic'

    def __call__(
        self, G: nx.Graph, hydraulic_design: parameters.HydraulicDesign, **kwargs
    ) -> nx.Graph:
        """Pipe by pipe hydraulic design.

        Starting from the most upstream node, design a pipe to the downstream node
        specifying a diameter and downstream invert level. A range of diameters and
        invert levels are tested (ranging between conditions defined in
        hydraulic_design). From the tested diameters/inverts, a selection is made based
        on each pipe's satisfying feasibility constraints on: surcharge velocity,
        filling ratio, (and shear stress - not currently implemented). Prioritising
        feasibility in this order it identifies pipes with the preferred feasibility
        level. If multiple pipes are feasible, it picks the lowest cost pipe. Once
        the feasible pipe is identified, the diameter and downstream invert are set
        and then the next downstream pipe can be designed.

        This approach is based on the pipe-by-pipe design proposed in:
            https://doi.org/10.1016/j.watres.2021.117903

        Args:
            G (nx.Graph): A graph
            hydraulic_design (parameters.HydraulicDesign): A HydraulicDesign parameter
                object
            **kwargs: Additional keyword arguments are ignored.

        Returns:
            G (nx.Graph): A graph
        """
        G = G.copy()
        surface_elevations = nx.get_node_attributes(G, "surface_elevation")
        topological_order = list(nx.topological_sort(G))
        chamber_floor = {}
        edge_diams: dict[tuple[Hashable, Hashable, int], float] = {}
        # Iterate over nodes in topological order
        for node in tqdm(topological_order, disable=not verbose()):
            # Check if there's any nodes upstream, if not set the depth to min_depth
            if len(nx.ancestors(G, node)) == 0:
                chamber_floor[node] = (
                    surface_elevations[node] - hydraulic_design.min_depth
                )

            process_successors(
                G, node, surface_elevations, chamber_floor, edge_diams, hydraulic_design
            )

        nx.function.set_edge_attributes(G, edge_diams, "diameter")
        nx.function.set_node_attributes(G, chamber_floor, "chamber_floor_elevation")
        return G<|MERGE_RESOLUTION|>--- conflicted
+++ resolved
@@ -151,21 +151,15 @@
         hydraulic_design (parameters.HydraulicDesign): A HydraulicDesign parameter
             object
     """
+    # Find contributing area with ancestors
+    # TODO - could do timearea here if i hated myself enough
     anc = nx.ancestors(G, node).union([node])
     tot = sum([G.nodes[anc_node]["contributing_area"] for anc_node in anc])
-<<<<<<< HEAD
     M3_PER_HR_TO_M3_PER_S = 1 / 60 / 60
     Q = tot * hydraulic_design.precipitation * M3_PER_HR_TO_M3_PER_S
     
-=======
-
->>>>>>> 6f05fc3a
     for ix, ds_node in enumerate(G.successors(node)):
         edge = G.get_edge_data(node, ds_node, 0)
-        # Find contributing area with ancestors
-        # TODO - could do timearea here if i hated myself enough
-
-        
 
         # Design the pipe to find the diameter and invert depth
         diam, depth = design_pipe(
