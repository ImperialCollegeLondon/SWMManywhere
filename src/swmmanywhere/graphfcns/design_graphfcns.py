"""Module for graphfcns that design the pipe inverts and diameters."""

from __future__ import annotations

from itertools import product
from typing import Hashable

import networkx as nx
import numpy as np
import pandas as pd
from tqdm import tqdm

from swmmanywhere import parameters
from swmmanywhere.graph_utilities import BaseGraphFunction, register_graphfcn
from swmmanywhere.logging import logger, verbose


<<<<<<< HEAD
=======
def get_designs(hydraulic_design: parameters.HydraulicDesign) -> product:
    """Get the designs for the pipe.

    This function generates a grid of designs for the pipe based on the
    diameters and depths specified in the hydraulic design parameters. It
    returns a numpy array of the designs.

    Args:
        hydraulic_design (parameters.HydraulicDesign): A HydraulicDesign parameter
            object

    Returns:
        product: An iterable product object containing the designs
    """
    return product(
        hydraulic_design.diameters,
        np.linspace(
            hydraulic_design.min_depth, hydraulic_design.max_depth, 10
        ),  # TODO should 10 be a param?
    )


def evaluate_design(
    ds_elevation: float,
    chamber_floor: float,
    edge_length: float,
    hydraulic_design: parameters.HydraulicDesign,
    Q: float,
    diam: float,
    depth: float,
) -> dict[Hashable, float]:
    """Evaluate the design of a pipe.

    This function evaluates the design of a pipe by calculating the cost,
    velocity, filling ratio, and feasibility parameters. It returns a dictionary
    containing the design parameters and their values.

    Args:
        ds_elevation (float): The downstream elevation
        chamber_floor (float): The elevation of the chamber floor
        edge_length (float): The length of the edge
        hydraulic_design (parameters.HydraulicDesign): A HydraulicDesign parameter
            object
        Q (float): The flow rate
        diam (float): The diameter of the pipe
        depth (float): The depth of the pipe

    Returns:
        dict: A dictionary containing the designed pipe's parameters and values
    """
    A = np.pi * diam**2 / 4
    n = 0.012  # mannings n
    R = A / (np.pi * diam)  # hydraulic radius
    # TODO... presumably need to check depth > (diam + min_depth)

    elev_diff = chamber_floor - (ds_elevation - depth)
    slope = elev_diff / edge_length
    # Always pick a pipe that is feasible without surcharging
    # if available
    surcharge_feasibility = 0.0
    # Use surcharged elevation
    while slope <= 0:
        surcharge_feasibility += 0.05
        slope = (
            chamber_floor + surcharge_feasibility - (ds_elevation - depth)
        ) / edge_length
        # TODO could make the feasibility penalisation increase
        # when you get above surface_elevation[node]... but
        # then you'd need a feasibility tracker and an offset
        # tracker
    v = (slope**0.5) * (R ** (2 / 3)) / n
    filling_ratio = Q / (v * A)
    # buffers from: https://www.polypipe.com/sites/default/files/Specification_Clauses_Underground_Drainage.pdf
    average_depth = (depth + chamber_floor) / 2
    V = edge_length * (diam + 0.3) * (average_depth + 0.1)
    cost = 1.32 / 2000 * (9579.31 * diam**0.5737 + 1163.77 * V**1.31)
    v_feasibility = max(hydraulic_design.min_v - v, 0) + max(
        v - hydraulic_design.max_v, 0
    )
    fr_feasibility = max(filling_ratio - hydraulic_design.max_fr, 0)
    """
    TODO shear stress... got confused here
    density = 1000
    dyn_visc = 0.001
    hydraulic_diameter = 4 * (A * filling_ratio**2) / \
        (np.pi * diam * filling_ratio)
    Re = density * v * 2 * (diam / 4) * (filling_ratio ** 2) / dyn_visc
    fd = 64 / Re
    shear_stress = fd * density * v**2 / fd
    shear_feasibility = max(min_shear - shear_stress, 0)
    """
    slope = (chamber_floor - (ds_elevation - depth)) / edge_length
    return {
        "diameter": diam,
        "depth": depth,
        "slope": slope,
        "v": v,
        "fr": filling_ratio,
        # 'tau' : shear_stress,
        "cost_usd": cost,
        "v_feasibility": v_feasibility,
        "fr_feasibility": fr_feasibility,
        "surcharge_feasibility": surcharge_feasibility,
        # 'shear_feasibility' : shear_feasibility
    }


def select_design(pipes_df: pd.DataFrame) -> dict[Hashable, float]:
    """Select the ideal design from the dataframe.

    This function selects the ideal design from the dataframe by sorting the
    dataframe based on the feasibility parameters and cost. It returns the
    diameter, depth, and cost of the ideal design.

    Args:
        pipes_df (pd.DataFrame): A dataframe containing the designs and their
            parameters

    Returns:
        dict: A dictionary containing the ideal design
    """
    if pipes_df.shape[0] > 0:
        ideal_pipe = pipes_df.sort_values(
            by=[
                "surcharge_feasibility",
                "v_feasibility",
                "fr_feasibility",
                # 'shear_feasibility',
                "depth",
                "cost_usd",
            ],
            ascending=True,
        ).iloc[0]
        return ideal_pipe.to_dict()
    else:
        raise ValueError("No non nan pipes designed. Shouldn't happen.")


def design_pipe(
    ds_elevation: float,
    chamber_floor: float,
    edge_length: float,
    hydraulic_design: parameters.HydraulicDesign,
    Q: float,
) -> dict[Hashable, float]:
    """Design a pipe.

    This function designs a pipe by iterating over a range of diameters and
    depths. It returns the diameter and depth of the pipe that minimises the
    cost function, while also maintaining or minimising feasibility parameters
    associated with: surcharging, velocity and filling ratio.

    Cost equation from: https://doi.org/10.2166/hydro.2016.105

    Args:
        ds_elevation (float): The downstream elevationq
        chamber_floor (float): The elevation of the chamber floor
        edge_length (float): The length of the edge
        hydraulic_design (parameters.HydraulicDesign): A HydraulicDesign parameter
            object
        Q (float): The flow rate

    Returns:
        dict: A dictionary containing the selected design
    """
    # Generate designs
    designs = get_designs(hydraulic_design)

    # Evaluate designs
    pipes = [
        evaluate_design(
            ds_elevation,
            chamber_floor,
            edge_length,
            hydraulic_design,
            Q,
            diam,
            depth,
        )
        for diam, depth in designs
    ]

    # Return selected design
    return select_design(pd.DataFrame(pipes).dropna())


def calculate_flow(G: nx.Graph, node: Hashable, design_precipitation) -> float:
    """Calculate the flow to a node.

    This function calculates the flow to a node by summing the flow from its
    predecessors. It returns the total flow to the node.

    Args:
        G (nx.Graph): A graph
        node (Hashable): A node
        design_precipitation (float): The design precipitation

    Returns:
        float: The total flow to the node
    """
    # Find contributing area with ancestors
    # TODO - could do timearea here if i hated myself enough
    anc = nx.ancestors(G, node).union([node])
    tot = sum([G.nodes[anc_node]["contributing_area"] for anc_node in anc])
    M3_PER_HR_TO_M3_PER_S = 1 / 60 / 60

    return tot * design_precipitation * M3_PER_HR_TO_M3_PER_S


def process_successors(
    G: nx.Graph,
    node: Hashable,
    surface_elevations: dict[Hashable, float],
    chamber_floor: dict[Hashable, float],
    edge_designs: dict[tuple[Hashable, Hashable, int], dict[Hashable, float]],
    hydraulic_design: parameters.HydraulicDesign,
) -> None:
    """Process the successors of a node.

    This function processes the successors of a node. It designs a pipe to the
    downstream node and sets the diameter and downstream invert level of the
    pipe. It also sets the downstream invert level of the downstream node. It
    returns None but modifies the edge_diams and chamber_floor dictionaries.

    Args:
        G (nx.Graph): A graph
        node (Hashable): A node
        surface_elevations (dict): A dictionary of surface elevations keyed by
            node
        chamber_floor (dict): A dictionary of chamber floor elevations keyed by
            node
        edge_designs (dict): A dictionary of pipe designs keyed by edge
        hydraulic_design (parameters.HydraulicDesign): A HydraulicDesign parameter
            object
    """
    Q = calculate_flow(G, node, hydraulic_design.precipitation)

    for ix, ds_node in enumerate(G.successors(node)):
        edge = G.get_edge_data(node, ds_node, 0)

        # Design the pipe to find the diameter and invert depth
        pipe = design_pipe(
            surface_elevations[ds_node],
            chamber_floor[node],
            edge["length"],
            hydraulic_design,
            Q,
        )

        for parameter in hydraulic_design.edge_design_parameters:
            edge_designs[parameter][(node, ds_node, 0)] = pipe[parameter]

        chamber_floor[ds_node] = min(
            surface_elevations[ds_node] - pipe["depth"],
            chamber_floor.get(ds_node, np.inf),
        )
        if ix > 0:
            logger.warning(
                """a node has multiple successors, 
                not sure how that can happen if using shortest path
                to derive topology"""
            )


>>>>>>> 656919f9
@register_graphfcn
class pipe_by_pipe(
    BaseGraphFunction,
    required_edge_attributes=["length"],
    required_node_attributes=["contributing_area", "surface_elevation"],
    adds_edge_attributes=["diameter"],
    adds_node_attributes=["chamber_floor_elevation"],
):
    """pipe_by_pipe class."""

    # If doing required_graph_attributes - it would be something like 'dendritic'

    def __call__(
        self, G: nx.Graph, hydraulic_design: parameters.HydraulicDesign, **kwargs
    ) -> nx.Graph:
        """Pipe by pipe hydraulic design.

        Starting from the most upstream node, design a pipe to the downstream node
        specifying a diameter and downstream invert level. A range of diameters and
        invert levels are tested (ranging between conditions defined in
        hydraulic_design). From the tested diameters/inverts, a selection is made based
        on each pipe's satisfying feasibility constraints on: surcharge velocity,
        filling ratio, (and shear stress - not currently implemented). Prioritising
        feasibility in this order it identifies pipes with the preferred feasibility
        level. If multiple pipes are feasible, it picks the lowest cost pipe. Once
        the feasible pipe is identified, the diameter and downstream invert are set
        and then the next downstream pipe can be designed.

        This approach is based on the pipe-by-pipe design proposed in:
            https://doi.org/10.1016/j.watres.2021.117903

        Args:
            G (nx.Graph): A graph
            hydraulic_design (parameters.HydraulicDesign): A HydraulicDesign parameter
                object
            **kwargs: Additional keyword arguments are ignored.

        Returns:
            G (nx.Graph): A graph
        """
        G = G.copy()
        surface_elevations = nx.get_node_attributes(G, "surface_elevation")
        topological_order = list(nx.topological_sort(G))
        chamber_floor = {}

        edge_designs: dict[tuple[Hashable, Hashable, int], dict[Hashable, float]] = {
            parameter: {} for parameter in hydraulic_design.edge_design_parameters
        }

        # Iterate over nodes in topological order
        for node in tqdm(topological_order, disable=not verbose()):
            # Check if there's any nodes upstream, if not set the depth to min_depth
            if len(nx.ancestors(G, node)) == 0:
                chamber_floor[node] = (
                    surface_elevations[node] - hydraulic_design.min_depth
                )

            self.process_successors(
                G,
                node,
                surface_elevations,
                chamber_floor,
                edge_designs,
                hydraulic_design,
            )

        for parameter in hydraulic_design.edge_design_parameters:
            nx.function.set_edge_attributes(G, edge_designs[parameter], parameter)

        nx.function.set_node_attributes(G, chamber_floor, "chamber_floor_elevation")
        return G

    def select_design(self, pipes_df: pd.DataFrame) -> dict[Hashable, float]:
        """Select the ideal design from the dataframe.

        This function selects the ideal design from the dataframe by sorting the
        dataframe based on the feasibility parameters and cost. It returns the
        diameter, depth, and cost of the ideal design.

        Args:
            pipes_df (pd.DataFrame): A dataframe containing the designs and their
                parameters

        Returns:
            dict: A dictionary containing the ideal design
        """
        if pipes_df.shape[0] > 0:
            ideal_pipe = pipes_df.sort_values(
                by=[
                    "surcharge_feasibility",
                    "v_feasibility",
                    "fr_feasibility",
                    # 'shear_feasibility',
                    "depth",
                    "cost_usd",
                ],
                ascending=True,
            ).iloc[0]
            return ideal_pipe.to_dict()
        else:
            raise ValueError("No non nan pipes designed. Shouldn't happen.")

    def get_designs(self, hydraulic_design: parameters.HydraulicDesign) -> np.ndarray:
        """Get the designs for the pipe.

        This function generates a grid of designs for the pipe based on the
        diameters and depths specified in the hydraulic design parameters. It
        returns a numpy array of the designs.

        Args:
            hydraulic_design (parameters.HydraulicDesign): A HydraulicDesign parameter
                object

        Returns:
            designs (np.ndarray): A numpy array of the designs for the pipe
        """
        return product(
            hydraulic_design.diameters,
            np.linspace(
                hydraulic_design.min_depth, hydraulic_design.max_depth, 10
            ),  # TODO should 10 be a param?
        )

    def evaluate_design(
        self,
        ds_elevation: float,
        chamber_floor: float,
        edge_length: float,
        hydraulic_design: parameters.HydraulicDesign,
        Q: float,
        diam: float,
        depth: float,
    ):
        """Evaluate the design of a pipe.

        This function evaluates the design of a pipe by calculating the cost,
        velocity, filling ratio, and feasibility parameters. It returns a dictionary
        containing the design parameters and their values.

        Args:
            ds_elevation (float): The downstream elevation
            chamber_floor (float): The elevation of the chamber floor
            edge_length (float): The length of the edge
            hydraulic_design (parameters.HydraulicDesign): A HydraulicDesign parameter
                object
            Q (float): The flow rate
            diam (float): The diameter of the pipe
            depth (float): The depth of the pipe
        Returns:
            dict: A dictionary containing the design parameters and their values
        """
        A = np.pi * diam**2 / 4
        n = 0.012  # mannings n
        R = A / (np.pi * diam)  # hydraulic radius
        # TODO... presumably need to check depth > (diam + min_depth)

        elev_diff = chamber_floor - (ds_elevation - depth)
        slope = elev_diff / edge_length
        # Always pick a pipe that is feasible without surcharging
        # if available
        surcharge_feasibility = 0.0
        # Use surcharged elevation
        while slope <= 0:
            surcharge_feasibility += 0.05
            slope = (
                chamber_floor + surcharge_feasibility - (ds_elevation - depth)
            ) / edge_length
            # TODO could make the feasibility penalisation increase
            # when you get above surface_elevation[node]... but
            # then you'd need a feasibility tracker and an offset
            # tracker
        v = (slope**0.5) * (R ** (2 / 3)) / n
        filling_ratio = Q / (v * A)
        # buffers from: https://www.polypipe.com/sites/default/files/Specification_Clauses_Underground_Drainage.pdf
        average_depth = (depth + chamber_floor) / 2
        V = edge_length * (diam + 0.3) * (average_depth + 0.1)
        cost = 1.32 / 2000 * (9579.31 * diam**0.5737 + 1163.77 * V**1.31)
        v_feasibility = max(hydraulic_design.min_v - v, 0) + max(
            v - hydraulic_design.max_v, 0
        )
        fr_feasibility = max(filling_ratio - hydraulic_design.max_fr, 0)
        """
        TODO shear stress... got confused here
        density = 1000
        dyn_visc = 0.001
        hydraulic_diameter = 4 * (A * filling_ratio**2) / \
            (np.pi * diam * filling_ratio)
        Re = density * v * 2 * (diam / 4) * (filling_ratio ** 2) / dyn_visc
        fd = 64 / Re
        shear_stress = fd * density * v**2 / fd
        shear_feasibility = max(min_shear - shear_stress, 0)
        """
        slope = (chamber_floor - (ds_elevation - depth)) / edge_length
        return {
            "diameter": diam,
            "depth": depth,
            "slope": slope,
            "v": v,
            "fr": filling_ratio,
            # 'tau' : shear_stress,
            "cost_usd": cost,
            "v_feasibility": v_feasibility,
            "fr_feasibility": fr_feasibility,
            "surcharge_feasibility": surcharge_feasibility,
            # 'shear_feasibility' : shear_feasibility
        }

    def design_pipe(
        self,
        ds_elevation: float,
        chamber_floor: float,
        edge_length: float,
        hydraulic_design: parameters.HydraulicDesign,
        Q: float,
    ) -> dict[Hashable, float]:
        """Design a pipe.

        This function designs a pipe by iterating over a range of diameters and
        depths. It returns the diameter and depth of the pipe that minimises the
        cost function, while also maintaining or minimising feasibility parameters
        associated with: surcharging, velocity and filling ratio.

        Cost equation from: https://doi.org/10.2166/hydro.2016.105

        Args:
            ds_elevation (float): The downstream elevationq
            chamber_floor (float): The elevation of the chamber floor
            edge_length (float): The length of the edge
            hydraulic_design (parameters.HydraulicDesign): A HydraulicDesign parameter
                object
            Q (float): The flow rate

        Returns:
            dict: A dictionary containing the selected design
        """
        # Generate designs
        designs = self.get_designs(hydraulic_design)

        # Evaluate designs
        pipes = [
            self.evaluate_design(
                ds_elevation,
                chamber_floor,
                edge_length,
                hydraulic_design,
                Q,
                diam,
                depth,
            )
            for diam, depth in designs
        ]

        # Return selected design
        return self.select_design(pd.DataFrame(pipes).dropna())

    def calculate_flow(
        self, G: nx.Graph, node: Hashable, design_precipitation
    ) -> float:
        """Calculate the flow to a node.

        This function calculates the flow to a node by summing the flow from its
        predecessors. It returns the total flow to the node.

        Args:
            G (nx.Graph): A graph
            node (Hashable): A node
            design_precipitation (float): The design precipitation

        Returns:
            float: The total flow to the node
        """
        # Find contributing area with ancestors
        # TODO - could do timearea here if i hated myself enough
        anc = nx.ancestors(G, node).union([node])
        tot = sum([G.nodes[anc_node]["contributing_area"] for anc_node in anc])
        M3_PER_HR_TO_M3_PER_S = 1 / 60 / 60

        return tot * design_precipitation * M3_PER_HR_TO_M3_PER_S

    def process_successors(
        self,
        G: nx.Graph,
        node: Hashable,
        surface_elevations: dict[Hashable, float],
        chamber_floor: dict[Hashable, float],
        edge_designs: dict[tuple[Hashable, Hashable, int], dict[Hashable, float]],
        hydraulic_design: parameters.HydraulicDesign,
    ) -> None:
        """Process the successors of a node.

        This function processes the successors of a node. It designs a pipe to the
        downstream node and sets the diameter and downstream invert level of the
        pipe. It also sets the downstream invert level of the downstream node. It
        returns None but modifies the edge_diams and chamber_floor dictionaries.

        Args:
            G (nx.Graph): A graph
            node (Hashable): A node
            surface_elevations (dict): A dictionary of surface elevations keyed by
                node
            chamber_floor (dict): A dictionary of chamber floor elevations keyed by
                node
            edge_designs (dict): A dictionary of pipe designs keyed by edge
            hydraulic_design (parameters.HydraulicDesign): A HydraulicDesign parameter
                object
        """
        Q = self.calculate_flow(G, node, hydraulic_design.precipitation)

        for ix, ds_node in enumerate(G.successors(node)):
            edge = G.get_edge_data(node, ds_node, 0)

            # Design the pipe to find the diameter and invert depth
            pipe = self.design_pipe(
                surface_elevations[ds_node],
                chamber_floor[node],
                edge["length"],
                hydraulic_design,
                Q,
            )

            for parameter in hydraulic_design.edge_design_parameters:
                edge_designs[parameter][(node, ds_node, 0)] = pipe[parameter]

            chamber_floor[ds_node] = min(
                surface_elevations[ds_node] - pipe["depth"],
                chamber_floor.get(ds_node, np.inf),
            )
            if ix > 0:
                logger.warning(
                    """a node has multiple successors, 
                    not sure how that can happen if using shortest path
                    to derive topology"""
                )<|MERGE_RESOLUTION|>--- conflicted
+++ resolved
@@ -15,273 +15,6 @@
 from swmmanywhere.logging import logger, verbose
 
 
-<<<<<<< HEAD
-=======
-def get_designs(hydraulic_design: parameters.HydraulicDesign) -> product:
-    """Get the designs for the pipe.
-
-    This function generates a grid of designs for the pipe based on the
-    diameters and depths specified in the hydraulic design parameters. It
-    returns a numpy array of the designs.
-
-    Args:
-        hydraulic_design (parameters.HydraulicDesign): A HydraulicDesign parameter
-            object
-
-    Returns:
-        product: An iterable product object containing the designs
-    """
-    return product(
-        hydraulic_design.diameters,
-        np.linspace(
-            hydraulic_design.min_depth, hydraulic_design.max_depth, 10
-        ),  # TODO should 10 be a param?
-    )
-
-
-def evaluate_design(
-    ds_elevation: float,
-    chamber_floor: float,
-    edge_length: float,
-    hydraulic_design: parameters.HydraulicDesign,
-    Q: float,
-    diam: float,
-    depth: float,
-) -> dict[Hashable, float]:
-    """Evaluate the design of a pipe.
-
-    This function evaluates the design of a pipe by calculating the cost,
-    velocity, filling ratio, and feasibility parameters. It returns a dictionary
-    containing the design parameters and their values.
-
-    Args:
-        ds_elevation (float): The downstream elevation
-        chamber_floor (float): The elevation of the chamber floor
-        edge_length (float): The length of the edge
-        hydraulic_design (parameters.HydraulicDesign): A HydraulicDesign parameter
-            object
-        Q (float): The flow rate
-        diam (float): The diameter of the pipe
-        depth (float): The depth of the pipe
-
-    Returns:
-        dict: A dictionary containing the designed pipe's parameters and values
-    """
-    A = np.pi * diam**2 / 4
-    n = 0.012  # mannings n
-    R = A / (np.pi * diam)  # hydraulic radius
-    # TODO... presumably need to check depth > (diam + min_depth)
-
-    elev_diff = chamber_floor - (ds_elevation - depth)
-    slope = elev_diff / edge_length
-    # Always pick a pipe that is feasible without surcharging
-    # if available
-    surcharge_feasibility = 0.0
-    # Use surcharged elevation
-    while slope <= 0:
-        surcharge_feasibility += 0.05
-        slope = (
-            chamber_floor + surcharge_feasibility - (ds_elevation - depth)
-        ) / edge_length
-        # TODO could make the feasibility penalisation increase
-        # when you get above surface_elevation[node]... but
-        # then you'd need a feasibility tracker and an offset
-        # tracker
-    v = (slope**0.5) * (R ** (2 / 3)) / n
-    filling_ratio = Q / (v * A)
-    # buffers from: https://www.polypipe.com/sites/default/files/Specification_Clauses_Underground_Drainage.pdf
-    average_depth = (depth + chamber_floor) / 2
-    V = edge_length * (diam + 0.3) * (average_depth + 0.1)
-    cost = 1.32 / 2000 * (9579.31 * diam**0.5737 + 1163.77 * V**1.31)
-    v_feasibility = max(hydraulic_design.min_v - v, 0) + max(
-        v - hydraulic_design.max_v, 0
-    )
-    fr_feasibility = max(filling_ratio - hydraulic_design.max_fr, 0)
-    """
-    TODO shear stress... got confused here
-    density = 1000
-    dyn_visc = 0.001
-    hydraulic_diameter = 4 * (A * filling_ratio**2) / \
-        (np.pi * diam * filling_ratio)
-    Re = density * v * 2 * (diam / 4) * (filling_ratio ** 2) / dyn_visc
-    fd = 64 / Re
-    shear_stress = fd * density * v**2 / fd
-    shear_feasibility = max(min_shear - shear_stress, 0)
-    """
-    slope = (chamber_floor - (ds_elevation - depth)) / edge_length
-    return {
-        "diameter": diam,
-        "depth": depth,
-        "slope": slope,
-        "v": v,
-        "fr": filling_ratio,
-        # 'tau' : shear_stress,
-        "cost_usd": cost,
-        "v_feasibility": v_feasibility,
-        "fr_feasibility": fr_feasibility,
-        "surcharge_feasibility": surcharge_feasibility,
-        # 'shear_feasibility' : shear_feasibility
-    }
-
-
-def select_design(pipes_df: pd.DataFrame) -> dict[Hashable, float]:
-    """Select the ideal design from the dataframe.
-
-    This function selects the ideal design from the dataframe by sorting the
-    dataframe based on the feasibility parameters and cost. It returns the
-    diameter, depth, and cost of the ideal design.
-
-    Args:
-        pipes_df (pd.DataFrame): A dataframe containing the designs and their
-            parameters
-
-    Returns:
-        dict: A dictionary containing the ideal design
-    """
-    if pipes_df.shape[0] > 0:
-        ideal_pipe = pipes_df.sort_values(
-            by=[
-                "surcharge_feasibility",
-                "v_feasibility",
-                "fr_feasibility",
-                # 'shear_feasibility',
-                "depth",
-                "cost_usd",
-            ],
-            ascending=True,
-        ).iloc[0]
-        return ideal_pipe.to_dict()
-    else:
-        raise ValueError("No non nan pipes designed. Shouldn't happen.")
-
-
-def design_pipe(
-    ds_elevation: float,
-    chamber_floor: float,
-    edge_length: float,
-    hydraulic_design: parameters.HydraulicDesign,
-    Q: float,
-) -> dict[Hashable, float]:
-    """Design a pipe.
-
-    This function designs a pipe by iterating over a range of diameters and
-    depths. It returns the diameter and depth of the pipe that minimises the
-    cost function, while also maintaining or minimising feasibility parameters
-    associated with: surcharging, velocity and filling ratio.
-
-    Cost equation from: https://doi.org/10.2166/hydro.2016.105
-
-    Args:
-        ds_elevation (float): The downstream elevationq
-        chamber_floor (float): The elevation of the chamber floor
-        edge_length (float): The length of the edge
-        hydraulic_design (parameters.HydraulicDesign): A HydraulicDesign parameter
-            object
-        Q (float): The flow rate
-
-    Returns:
-        dict: A dictionary containing the selected design
-    """
-    # Generate designs
-    designs = get_designs(hydraulic_design)
-
-    # Evaluate designs
-    pipes = [
-        evaluate_design(
-            ds_elevation,
-            chamber_floor,
-            edge_length,
-            hydraulic_design,
-            Q,
-            diam,
-            depth,
-        )
-        for diam, depth in designs
-    ]
-
-    # Return selected design
-    return select_design(pd.DataFrame(pipes).dropna())
-
-
-def calculate_flow(G: nx.Graph, node: Hashable, design_precipitation) -> float:
-    """Calculate the flow to a node.
-
-    This function calculates the flow to a node by summing the flow from its
-    predecessors. It returns the total flow to the node.
-
-    Args:
-        G (nx.Graph): A graph
-        node (Hashable): A node
-        design_precipitation (float): The design precipitation
-
-    Returns:
-        float: The total flow to the node
-    """
-    # Find contributing area with ancestors
-    # TODO - could do timearea here if i hated myself enough
-    anc = nx.ancestors(G, node).union([node])
-    tot = sum([G.nodes[anc_node]["contributing_area"] for anc_node in anc])
-    M3_PER_HR_TO_M3_PER_S = 1 / 60 / 60
-
-    return tot * design_precipitation * M3_PER_HR_TO_M3_PER_S
-
-
-def process_successors(
-    G: nx.Graph,
-    node: Hashable,
-    surface_elevations: dict[Hashable, float],
-    chamber_floor: dict[Hashable, float],
-    edge_designs: dict[tuple[Hashable, Hashable, int], dict[Hashable, float]],
-    hydraulic_design: parameters.HydraulicDesign,
-) -> None:
-    """Process the successors of a node.
-
-    This function processes the successors of a node. It designs a pipe to the
-    downstream node and sets the diameter and downstream invert level of the
-    pipe. It also sets the downstream invert level of the downstream node. It
-    returns None but modifies the edge_diams and chamber_floor dictionaries.
-
-    Args:
-        G (nx.Graph): A graph
-        node (Hashable): A node
-        surface_elevations (dict): A dictionary of surface elevations keyed by
-            node
-        chamber_floor (dict): A dictionary of chamber floor elevations keyed by
-            node
-        edge_designs (dict): A dictionary of pipe designs keyed by edge
-        hydraulic_design (parameters.HydraulicDesign): A HydraulicDesign parameter
-            object
-    """
-    Q = calculate_flow(G, node, hydraulic_design.precipitation)
-
-    for ix, ds_node in enumerate(G.successors(node)):
-        edge = G.get_edge_data(node, ds_node, 0)
-
-        # Design the pipe to find the diameter and invert depth
-        pipe = design_pipe(
-            surface_elevations[ds_node],
-            chamber_floor[node],
-            edge["length"],
-            hydraulic_design,
-            Q,
-        )
-
-        for parameter in hydraulic_design.edge_design_parameters:
-            edge_designs[parameter][(node, ds_node, 0)] = pipe[parameter]
-
-        chamber_floor[ds_node] = min(
-            surface_elevations[ds_node] - pipe["depth"],
-            chamber_floor.get(ds_node, np.inf),
-        )
-        if ix > 0:
-            logger.warning(
-                """a node has multiple successors, 
-                not sure how that can happen if using shortest path
-                to derive topology"""
-            )
-
-
->>>>>>> 656919f9
 @register_graphfcn
 class pipe_by_pipe(
     BaseGraphFunction,
@@ -384,7 +117,7 @@
         else:
             raise ValueError("No non nan pipes designed. Shouldn't happen.")
 
-    def get_designs(self, hydraulic_design: parameters.HydraulicDesign) -> np.ndarray:
+    def get_designs(self, hydraulic_design: parameters.HydraulicDesign) -> product:
         """Get the designs for the pipe.
 
         This function generates a grid of designs for the pipe based on the
@@ -396,7 +129,7 @@
                 object
 
         Returns:
-            designs (np.ndarray): A numpy array of the designs for the pipe
+            product: An iterable product object containing the designs
         """
         return product(
             hydraulic_design.diameters,
@@ -414,7 +147,7 @@
         Q: float,
         diam: float,
         depth: float,
-    ):
+    ) -> dict[Hashable, float]:
         """Evaluate the design of a pipe.
 
         This function evaluates the design of a pipe by calculating the cost,
@@ -431,7 +164,7 @@
             diam (float): The diameter of the pipe
             depth (float): The depth of the pipe
         Returns:
-            dict: A dictionary containing the design parameters and their values
+            dict: A dictionary containing the designed pipe's parameters and values
         """
         A = np.pi * diam**2 / 4
         n = 0.012  # mannings n
