--- conflicted
+++ resolved
@@ -89,17 +89,12 @@
 	outlet_length: float = Field(default = 40.0,
 		ge = 0.0,
 		le = 600.0,
-<<<<<<< HEAD
-		unit = "m",
-		description = "Length to discourage street drainage into river buffers.") 
+		unit = "-",
+		description = "Weight to discourage street drainage into river buffers.")
     
 	dummy_outlet_offset: float = Field(default = 100,
         description = "Distance offset of pipe for dummy nodes",
         unit = "m")
-=======
-		unit = "-",
-		description = "Weight to discourage street drainage into river buffers.")
->>>>>>> b4700323
 
 class TopologyDerivation(BaseModel):
     """Parameters for topology derivation."""
