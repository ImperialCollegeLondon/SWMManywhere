--- conflicted
+++ resolved
@@ -5,6 +5,8 @@
 
 import numpy as np
 from pydantic import BaseModel, Field, model_validator
+
+from swmmanywhere.utilities import yaml_dump, yaml_load
 
 
 def get_full_parameters():
@@ -89,17 +91,8 @@
 	outlet_length: float = Field(default = 40.0,
 		ge = 0.0,
 		le = 600.0,
-<<<<<<< HEAD
-		unit = "m",
-		description = "Length to discourage street drainage into river buffers.") 
-    
-	dummy_outlet_offset: float = Field(default = 100,
-        description = "Distance offset of pipe for dummy nodes",
-        unit = "m")
-=======
 		unit = "-",
 		description = "Weight to discourage street drainage into river buffers.")
->>>>>>> 6c72996d
 
 class TopologyDerivation(BaseModel):
     """Parameters for topology derivation."""
@@ -228,9 +221,6 @@
 		ge = 0.001,
 		description = "Depth of design storm in pipe by pipe method",
 		unit = "m")
-    non_pipe_diameter: float = Field(default = 10,
-        description = "Diameter of non-pipe elements",
-        unit = "m")
 
 class MetricEvaluation(BaseModel):
     """Parameters for metric evaluation."""
@@ -241,6 +231,16 @@
                         description = "Scale of the grid for metric evaluation")
 
 
+def filepaths_from_yaml(f: Path):
+    """Get file paths from a yaml file."""
+    address_dict = yaml_load(f.read_text())
+    address_dict['base_dir'] = Path(address_dict['base_dir'])
+    paths = address_dict.pop('paths')
+    addresses = FilePaths(**address_dict)
+    for key, value in paths.items():
+        setattr(addresses, key, Path(value))
+
+    return addresses
 
 class FilePaths:
     """Parameters for file path lookup."""
@@ -258,6 +258,17 @@
         self.model_number = model_number
         self.extension = extension
     
+    def to_yaml(self, f: Path):
+        """Convert a file to json."""
+        address_dict = self.__dict__
+        address_dict['paths'] = {}
+        not_properties = ['_generate_path', '_generate_property']
+        for property in dir(self):
+            if ('_generate' == property[:9]) & (property not in not_properties):
+                property_name = property[10:]
+                address_dict['paths'][property_name] = self.__getattr__(property_name)
+        yaml_dump(address_dict, f.open('w'))
+
     def __getattr__(self, name):
         """Fetch the address."""
         return self._fetch_address(name)
