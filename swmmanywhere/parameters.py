--- conflicted
+++ resolved
@@ -90,11 +90,7 @@
 
 class TopologyDerivation(BaseModel):
     """Parameters for topology derivation."""
-<<<<<<< HEAD
-    allowable_networks: list = Field(default = ['drive', 'walk'],
-=======
     allowable_networks: list = Field(default = ['walk', 'drive'],
->>>>>>> 200cd4f6
                                      min_items = 1,
                         unit = "-",
                         description = "OSM networks to consider")
