--- conflicted
+++ resolved
@@ -1,11 +1,6 @@
 """The main SWMManywhere module to generate and run a synthetic network."""
 from __future__ import annotations
 
-<<<<<<< HEAD
-import argparse
-import os
-=======
->>>>>>> e4798117
 from pathlib import Path
 
 import geopandas as gpd
@@ -16,12 +11,8 @@
 
 import swmmanywhere.geospatial_utilities as go
 from swmmanywhere import parameters, preprocessing
-from swmmanywhere.custom_logging import logger
 from swmmanywhere.graph_utilities import iterate_graphfcns, load_graph, save_graph
-<<<<<<< HEAD
-=======
 from swmmanywhere.logging import logger, verbose
->>>>>>> e4798117
 from swmmanywhere.metric_utilities import iterate_metrics
 from swmmanywhere.post_processing import synthetic_write
 from swmmanywhere.utilities import yaml_dump, yaml_load
@@ -127,11 +118,7 @@
                                       f'results.{addresses.extension}')
 
     # Get the real results
-<<<<<<< HEAD
     if config.get('real',{}).get('results',None):
-=======
-    if config['real'].get('results',None):
->>>>>>> e4798117
         logger.info("Loading real results.")
         # TODO.. bit messy
         real_results = pd.read_parquet(config['real']['results'])
@@ -254,32 +241,16 @@
             raise ValueError(f"""{category} not a category of parameter. Must
                              be one of {params.keys()}.""")
         
-<<<<<<< HEAD
-        for key, val in overrides.items():
-            # Check that the parameter is available
-            if key not in params[category].model_json_schema()['properties']:
-=======
         # Get the available properties for a category
         cat_properties = params[category].model_json_schema()['properties']
 
         for key, val in overrides.items():
             # Check that the parameter is available
             if key not in cat_properties:
->>>>>>> e4798117
                 raise ValueError(f"{key} not found in {category}.")            
             
     return config
 
-<<<<<<< HEAD
-# Define a custom Dumper class to write Path
-class _CustomDumper(yaml.SafeDumper):
-    def represent_data(self, data):
-        if isinstance(data, Path):
-            return self.represent_scalar('tag:yaml.org,2002:str', str(data))
-        return super().represent_data(data)
-
-=======
->>>>>>> e4798117
 def save_config(config: dict, config_path: Path):
     """Save the configuration to a file.
 
@@ -287,18 +258,11 @@
         config (dict): The configuration.
         config_path (Path): The path to save the configuration.
     """
-<<<<<<< HEAD
-    with config_path.open('w') as f:
-        yaml.dump(config, f, Dumper=_CustomDumper, default_flow_style=False)
-
-def load_config(config_path: Path, validation: bool = True):
-=======
     yaml_dump(config, config_path.open('w'))
 
 def load_config(config_path: Path, 
                 validation: bool = True, 
                 schema_fid: Path | None = None):
->>>>>>> e4798117
     """Load, validate, and convert Paths in a configuration file.
 
     Args:
@@ -425,35 +389,4 @@
                                                storevar['id'])})
             
     logger.info("Model run complete.")
-    return pd.DataFrame(results)
-
-def parse_arguments():
-    """Parse the command line arguments.
-
-    Returns:
-        Path: The path to the configuration file.
-    """
-    parser = argparse.ArgumentParser(description='Process command line arguments.')
-    parser.add_argument('--config_path', 
-                        type=Path, 
-                        default=Path(__file__).parent.parent.parent / 'tests' /\
-                                    'test_data' / 'demo_config.yml',
-                        help='Configuration file path')
-    parser.add_argument('--verbose', 
-                        type=bool, 
-                        default=False,
-                        help='Configuration verbosity')
-    args = parser.parse_args()
-    return args.config_path, args.verbose
-
-if __name__ == '__main__':
-    # Parse the arguments
-    config_path, verbose  = parse_arguments()
-    os.environ["SWMMANYWHERE_VERBOSE"] = str(verbose).lower()
-
-    config = load_config(config_path)
-
-    # Run the model
-    inp, metrics = swmmanywhere(config)
-    logger.info(f"Model run complete. Results saved to {inp}")
-    logger.info(f"Metrics:\n {metrics}")+    return pd.DataFrame(results)