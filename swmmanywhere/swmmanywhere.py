"""The main SWMManywhere module to generate and run a synthetic network."""
from __future__ import annotations

from pathlib import Path

import geopandas as gpd
import jsonschema
import pandas as pd
import pyswmm
from tqdm.auto import tqdm

import swmmanywhere.geospatial_utilities as go
from swmmanywhere import parameters, preprocessing
from swmmanywhere.graph_utilities import iterate_graphfcns, load_graph, save_graph
from swmmanywhere.logging import logger, verbose
from swmmanywhere.metric_utilities import iterate_metrics
from swmmanywhere.post_processing import synthetic_write
from swmmanywhere.utilities import yaml_dump, yaml_load


def swmmanywhere(config: dict) -> tuple[Path, dict | None]:
    """Run SWMManywhere processes.
    
    This function runs the SWMManywhere processes, including downloading data,
    preprocessing the graphfcns, running the model, and comparing the results 
    to real data using metrics. The function will always return the path to 
    the generated .inp file. If real data (either a results file or the .inp, 
    as well as graph, and subcatchments) is provided, the function will also 
    return the metrics comparing the synthetic network with the real.

    Args:
        config (dict): The loaded config as a dict.

    Returns:
        tuple[Path, dict | None]: The address of generated .inp and metrics.
    """
    # Create the project structure
    logger.info("Creating project structure.")
    addresses = preprocessing.create_project_structure(config['bbox'],
                                config['project'],
                                config['base_dir'],
                                config.get('model_number',None)
                                )
    
<<<<<<< HEAD
    for key, val in (config.get('address_overrides') or {}).items():
=======
    logger.info(f"Project structure created at {addresses.base_dir}")
    logger.info(f"Project name: {config['project']}")
    logger.info(f"Bounding box: {config['bbox']}, number: {addresses.bbox_number}")
    logger.info(f"Model number: {addresses.model_number}")

    for key, val in config.get('address_overrides', {}).items():
        logger.info(f"Setting {key} to {val}")
>>>>>>> e4798117
        setattr(addresses, key, val)

    # Load the parameters and perform any manual overrides
    logger.info("Loading and setting parameters.")
    params = parameters.get_full_parameters()
    for category, overrides in config.get('parameter_overrides', {}).items():
        for key, val in overrides.items():
            logger.info(f"Setting {category} {key} to {val}")
            setattr(params[category], key, val)
            
    # Save config file
    if verbose():
        save_config(config, addresses.model / 'config.yml')

    # Run downloads
    logger.info("Running downloads.")
    api_keys = yaml_load(config['api_keys'].read_text())
    preprocessing.run_downloads(config['bbox'],
                addresses,
                api_keys,
                network_types = params['topology_derivation'].allowable_networks
                )

    # Identify the starting graph
    logger.info("Iterating graphs.")
    if config.get('starting_graph', None):
        G = load_graph(config['starting_graph'])
    else:
        G = preprocessing.create_starting_graph(addresses)

    # Load the parameters and perform any manual overrides
    logger.info("Loading and setting parameters.")
    params = parameters.get_full_parameters()
    for category, overrides in config.get('parameter_overrides', {}).items():
        for key, val in overrides.items():
            logger.info(f"Setting {category} {key} to {val}")
            setattr(params[category], key, val)

    # Iterate the graph functions
    logger.info("Iterating graph functions.")
    G = iterate_graphfcns(G, 
                          config['graphfcn_list'], 
                          params,
                          addresses)

    # Save the final graph
    logger.info("Saving final graph and writing inp file.")
    go.graph_to_geojson(G, 
                        addresses.nodes,
                        addresses.edges,
                        G.graph['crs']
                        )
    save_graph(G, addresses.graph)
    # Write to .inp
    synthetic_write(addresses)
                    
    # Run the model
    logger.info("Running the synthetic model.")
    synthetic_results = run(addresses.inp, 
                            **config['run_settings'])
    logger.info("Writing synthetic results.")
    if verbose():
        synthetic_results.to_parquet(addresses.model /\
                                      f'results.{addresses.extension}')

    # Get the real results
<<<<<<< HEAD
    real_config = config.get('real', {})

    if not real_config or \
        not (real_config.get('results') or real_config.get('inp')):
        logger.info("No real network provided, returning SWMM .inp file.")
        return addresses.inp, None
        
    if config['real']['results']:
=======
    if config['real'].get('results',None):
>>>>>>> e4798117
        logger.info("Loading real results.")
        real_results = pd.read_parquet(config['real']['results'])
    elif config['real']['inp']:
        logger.info("Running the real model.")
        real_results = run(config['real']['inp'],
                           **config['run_settings'])
        if verbose():
            real_results.to_parquet(config['real']['inp'].parent /\
                                     f'real_results.{addresses.extension}')
    
    # Iterate the metrics
    logger.info("Iterating metrics.")
    metrics = iterate_metrics(synthetic_results,
                              gpd.read_file(addresses.subcatchments),
                              G,
                              real_results,
                              gpd.read_file(config['real']['subcatchments']),
                              load_graph(config['real']['graph']),
                              config['metric_list'],
                              params['metric_evaluation'])
    logger.info("Metrics complete")
    return addresses.inp, metrics

def check_top_level_paths(config: dict):
    """Check the top level paths in the config.

    Args:
        config (dict): The configuration.

    Raises:
        FileNotFoundError: If a top level path does not exist.
    """
    for key in ['base_dir', 'api_keys']:
        if not Path(config[key]).exists():
            raise FileNotFoundError(f"{key} not found at {config[key]}")
        config[key] = Path(config[key])
    return config

def check_address_overrides(config: dict):
    """Check the address overrides in the config.

    Args:
        config (dict): The configuration.

    Raises:
        FileNotFoundError: If an address override path does not exist.
    """
    overrides = config.get('address_overrides', None)
    
    if not overrides:
        return config
    
    for key, path in overrides.items():
        if not Path(path).exists():
            raise FileNotFoundError(f"{key} not found at {path}")
        config['address_overrides'][key] = Path(path)
    return config

def check_real_network_paths(config: dict):
    """Check the paths to the real network in the config.

    Args:
        config (dict): The configuration.

    Raises:
        FileNotFoundError: If a real network path does not exist.
    """
    real = config.get('real', None)
    
    if not real:
        return config
    
    for key, path in real.items():
        if not isinstance(path, str):
            continue
        if not Path(path).exists():
            raise FileNotFoundError(f"{key} not found at {path}")
        config['real'][key] = Path(path)

    return config

def check_starting_graph(config: dict):
    """Check the starting graph in the config.

    Args:
        config (dict): The configuration.

    Raises:
        FileNotFoundError: If the starting graph path does not exist.
    """
    # If no starting graph, return
    if not config.get('starting_graph', None):
        return config
    
    # Check the starting graph exists and convert to Path
    config['starting_graph'] = Path(config['starting_graph'])
    if not config['starting_graph'].exists():
        raise FileNotFoundError(f"""starting_graph not found at 
                                {config['starting_graph']}""")

    return config

<<<<<<< HEAD
def load_config(config_path: Path = Path(__file__).parent.parent / 'tests' / \
                    'test_data' / 'demo_config.yml', 
                validation: bool = True):
=======
def check_parameter_overrides(config: dict):
    """Check the parameter overrides in the config.

    Args:
        config (dict): The configuration.

    Raises:
        ValueError: If a parameter override is not in the parameters
            dictionary.
    """
    params = parameters.get_full_parameters()
    for category, overrides in config.get('parameter_overrides',{}).items():
        if category not in params:
            raise ValueError(f"""{category} not a category of parameter. Must
                             be one of {params.keys()}.""")
        
        # Get the available properties for a category
        cat_properties = params[category].model_json_schema()['properties']

        for key, val in overrides.items():
            # Check that the parameter is available
            if key not in cat_properties:
                raise ValueError(f"{key} not found in {category}.")            
            
    return config

def save_config(config: dict, config_path: Path):
    """Save the configuration to a file.

    Args:
        config (dict): The configuration.
        config_path (Path): The path to save the configuration.
    """
    yaml_dump(config, config_path.open('w'))

def load_config(config_path: Path, 
                validation: bool = True, 
                schema_fid: Path | None = None):
>>>>>>> e4798117
    """Load, validate, and convert Paths in a configuration file.

    Args:
        config_path (Path): The path to the configuration file.
        validation (bool, optional): Whether to validate the configuration.
            Defaults to True.
        schema_fid (Path, optional): The path to the schema file. Defaults to
            None.

    Returns:
        dict: The configuration.
    """
    # Load the schema
    schema_fid = Path(__file__).parent / 'defs' / 'schema.yml' \
        if schema_fid is None else Path(schema_fid)
    schema = yaml_load(schema_fid.read_text())

    # Load the config
    config = yaml_load(config_path.read_text())

    if not validation:
        return config
    
    # Validate the config
    jsonschema.validate(instance = config, schema = schema)

    # Check top level paths
    config = check_top_level_paths(config)
    
    # Check address overrides
    config = check_address_overrides(config)
        
    # Check real network paths
    config = check_real_network_paths(config)

    # Check starting graph
    config = check_starting_graph(config)

    # Check parameter overrides
    config = check_parameter_overrides(config)

    return config


def run(model: Path,
        reporting_iters: int = 50,
        duration: int = 86400,
        storevars: list[str] = ['flooding','flow']):
    """Run a SWMM model and store the results.

    Args:
        model (Path): The path to the SWMM model .inp file.
        reporting_iters (int, optional): The number of iterations between
            storing results. Defaults to 50.
        duration (int, optional): The duration of the simulation in seconds.
            Starts at the 'START_DATE' and 'START_TIME' defined in the 'model'
            .inp file Defaults to 86400.
        storevars (list[str], optional): The variables to store. Defaults to
            ['flooding','flow'].

    Returns:
        pd.DataFrame: A DataFrame containing the results.
    """
    with pyswmm.Simulation(str(model)) as sim:
        sim.start()
        logger.info(f"{model} initialised in pyswmm")

        # Define the variables to store
        variables = {
            'flooding': {'class': pyswmm.Nodes, 'id': '_nodeid'},
            'depth': {'class': pyswmm.Nodes, 'id': '_nodeid'},
            'flow': {'class': pyswmm.Links, 'id': '_linkid'},
            'runoff': {'class': pyswmm.Subcatchments, 'id': '_subcatchmentid'}
        }

        results_list = []
        for var, info in variables.items():
            if var not in storevars:
                continue
            # Rather than calling eg Nodes or Links, only call them if they
            # are needed for storevars because they carry a significant 
            # overhead
            pobjs = info['class'](sim)
            results_list += [{'object': x, 
                            'variable': var, 
                            'id': info['id']} for x in pobjs]
        
        # Iterate the model
        results = []
        t_ = sim.current_time
        ind = 0
        logger.info(f"Starting simulation for: {model}")

        progress_bar = tqdm(total=duration, disable = not verbose())

        offset = 0
        while (offset <= duration) & \
            (sim.current_time < sim.end_time) & (not sim._terminate_request):
            
            progress_bar.update((sim.current_time - t_).total_seconds() - offset)
            offset = (sim.current_time - t_).total_seconds()
            
            ind+=1

            # Iterate the main model timestep
            time = sim._model.swmm_step()
            
            # Break condition
            if time < 0:
                sim._terminate_request = True
                break
            
            # Check whether to save results
            if ind % reporting_iters != 1:
                continue

            # Store results in a list of dictionaries
            for storevar in results_list:
                results.append({'date' : sim.current_time,
                                'value' : getattr(storevar['object'],
                                                  storevar['variable']),
                                'variable' : storevar['variable'],
                                'id' : getattr(storevar['object'],
                                               storevar['id'])})
            
    logger.info("Model run complete.")
    return pd.DataFrame(results)<|MERGE_RESOLUTION|>--- conflicted
+++ resolved
@@ -42,9 +42,6 @@
                                 config.get('model_number',None)
                                 )
     
-<<<<<<< HEAD
-    for key, val in (config.get('address_overrides') or {}).items():
-=======
     logger.info(f"Project structure created at {addresses.base_dir}")
     logger.info(f"Project name: {config['project']}")
     logger.info(f"Bounding box: {config['bbox']}, number: {addresses.bbox_number}")
@@ -52,7 +49,6 @@
 
     for key, val in config.get('address_overrides', {}).items():
         logger.info(f"Setting {key} to {val}")
->>>>>>> e4798117
         setattr(addresses, key, val)
 
     # Load the parameters and perform any manual overrides
@@ -119,18 +115,7 @@
                                       f'results.{addresses.extension}')
 
     # Get the real results
-<<<<<<< HEAD
-    real_config = config.get('real', {})
-
-    if not real_config or \
-        not (real_config.get('results') or real_config.get('inp')):
-        logger.info("No real network provided, returning SWMM .inp file.")
-        return addresses.inp, None
-        
-    if config['real']['results']:
-=======
     if config['real'].get('results',None):
->>>>>>> e4798117
         logger.info("Loading real results.")
         real_results = pd.read_parquet(config['real']['results'])
     elif config['real']['inp']:
@@ -233,11 +218,6 @@
 
     return config
 
-<<<<<<< HEAD
-def load_config(config_path: Path = Path(__file__).parent.parent / 'tests' / \
-                    'test_data' / 'demo_config.yml', 
-                validation: bool = True):
-=======
 def check_parameter_overrides(config: dict):
     """Check the parameter overrides in the config.
 
@@ -276,7 +256,6 @@
 def load_config(config_path: Path, 
                 validation: bool = True, 
                 schema_fid: Path | None = None):
->>>>>>> e4798117
     """Load, validate, and convert Paths in a configuration file.
 
     Args:
