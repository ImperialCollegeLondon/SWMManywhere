"""The main SWMManywhere module to generate and run a synthetic network."""
from __future__ import annotations

import os
from pathlib import Path

import geopandas as gpd
import jsonschema
import pandas as pd
import pyswmm
import yaml

import swmmanywhere.geospatial_utilities as go
from swmmanywhere import parameters, preprocessing
from swmmanywhere.graph_utilities import iterate_graphfcns, load_graph, save_graph
from swmmanywhere.logging import logger
from swmmanywhere.metric_utilities import iterate_metrics
from swmmanywhere.post_processing import synthetic_write


def swmmanywhere(config: dict) -> tuple[Path, dict | None]:
    """Run SWMManywhere processes.
    
    This function runs the SWMManywhere processes, including downloading data,
    preprocessing the graphfcns, running the model, and comparing the results 
    to real data using metrics. The function will always return the path to 
    the generated .inp file. If real data (either a results file or the .inp, 
    as well as graph, and subcatchments) is provided, the function will also 
    return the metrics comparing the synthetic network with the real.

    Args:
        config (dict): The loaded config as a dict.

    Returns:
        tuple[Path, dict | None]: The address of generated .inp and metrics.
    """
    # Create the project structure
    logger.info("Creating project structure.")
    addresses = preprocessing.create_project_structure(config['bbox'],
                                config['project'],
                                config['base_dir'],
                                config.get('model_number',None)
                                )
    
    for key, val in config.get('address_overrides', {}).items():
        setattr(addresses, key, val)

    # Run downloads
    logger.info("Running downloads.")
    api_keys = yaml.safe_load(config['api_keys'].open('r'))
    preprocessing.run_downloads(config['bbox'],
                                addresses,
                                api_keys
                                )

    # Identify the starting graph
    logger.info("Iterating graphs.")
    if config['starting_graph']:
        G = load_graph(config['starting_graph'])
    else:
        G = preprocessing.create_starting_graph(addresses)

    # Load the parameters and perform any manual overrides
    logger.info("Loading and setting parameters.")
    params = parameters.get_full_parameters()
    for category, overrides in config.get('parameter_overrides', {}).items():
        for key, val in overrides.items():
            setattr(params[category], key, val)

    # Iterate the graph functions
    logger.info("Iterating graph functions.")
    G = iterate_graphfcns(G, 
                          config['graphfcn_list'], 
                          params,
                          addresses)

    # Save the final graph
    logger.info("Saving final graph and writing inp file.")
    go.graph_to_geojson(G, 
                        addresses.nodes,
                        addresses.edges,
                        G.graph['crs']
                        )
    save_graph(G, addresses.graph)
    # Write to .inp
    synthetic_write(addresses)
                    
    # Run the model
    logger.info("Running the synthetic model.")
    synthetic_results = run(addresses.inp, 
                            **config['run_settings'])
    if os.getenv("SWMMANYWHERE_VERBOSE", "false").lower() == "true":
        logger.info("Writing synthetic results.")
        synthetic_results.to_parquet(addresses.model /\
                                      f'results.{addresses.extension}')

    # Get the real results
    if config['real']['results']:
        logger.info("Loading real results.")
        # TODO.. bit messy
        real_results = pd.read_parquet(config['real']['results'])
    elif config['real']['inp']:
        logger.info("Running the real model.")
        real_results = run(config['real']['inp'],
                           **config['run_settings'])
        if os.getenv("SWMMANYWHERE_VERBOSE", "false").lower() == "true":
            real_results.to_parquet(config['real']['inp'].parent /\
                                     f'real_results.{addresses.extension}')
    else:
        logger.info("No real network provided, returning SWMM .inp file.")
        return addresses.inp, None
    
    # Iterate the metrics
    logger.info("Iterating metrics.")
    metrics = iterate_metrics(synthetic_results,
                              gpd.read_file(addresses.subcatchments),
                              G,
                              real_results,
                              gpd.read_file(config['real']['subcatchments']),
                              load_graph(config['real']['graph']),
                              config['metric_list'],
                              params['metric_evaluation'])
    logger.info("Metrics complete")
    return addresses.inp, metrics

def check_top_level_paths(config: dict):
    """Check the top level paths in the config.

    Args:
        config (dict): The configuration.

    Raises:
        FileNotFoundError: If a top level path does not exist.
    """
    for key in ['base_dir', 'api_keys']:
        if not Path(config[key]).exists():
            raise FileNotFoundError(f"{key} not found at {config[key]}")
        config[key] = Path(config[key])
    return config

def check_address_overrides(config: dict):
    """Check the address overrides in the config.

    Args:
        config (dict): The configuration.

    Raises:
        FileNotFoundError: If an address override path does not exist.
    """
    overrides = config.get('address_overrides', None)
    
    if not overrides:
        return config
    
    for key, path in overrides.items():
        if not Path(path).exists():
            raise FileNotFoundError(f"{key} not found at {path}")
        config['address_overrides'][key] = Path(path)
    return config

def check_real_network_paths(config: dict):
    """Check the paths to the real network in the config.

    Args:
        config (dict): The configuration.

    Raises:
        FileNotFoundError: If a real network path does not exist.
    """
    real = config.get('real', None)
    
    if not real:
        return config
    
    for key, path in real.items():
        if not isinstance(path, str):
            continue
        if not Path(path).exists():
            raise FileNotFoundError(f"{key} not found at {path}")
        config['real'][key] = Path(path)

    return config

def check_parameters_to_sample(config: dict):
    """Check the parameters to sample in the config.

    Args:
        config (dict): The configuration.

    Raises:
        ValueError: If a parameter to sample is not in the parameters
            dictionary.
    """
    params = parameters.get_full_parameters_flat()
    for param in config.get('parameters_to_sample',{}):
        # If the parameter is a dictionary, the values are bounds, all we are 
        # checking here is that the parameter exists, we only need the first 
        # entry.
        if isinstance(param, dict):
            if len(param) > 1:
                raise ValueError("""If providing new bounds in the config, a dict 
                                 of len 1 is required, where the key is the 
                                 parameter to change and the values are 
                                 (new_lower_bound, new_upper_bound).""")
            param = list(param.keys())[0]

        # Check that the parameter is available
        if param not in params:
            raise ValueError(f"{param} not found in parameters dictionary.")
        
        # Check that the parameter is sample-able
        required_attrs = set(['minimum', 'maximum', 'default', 'category'])
        correct_attrs = required_attrs.intersection(params[param])
        missing_attrs = required_attrs.difference(correct_attrs)
        if any(missing_attrs):
            raise ValueError(f"{param} missing {missing_attrs} so cannot be sampled.")
        
    return config

<<<<<<< HEAD
=======
def check_starting_graph(config: dict):
    """Check the starting graph in the config.

    Args:
        config (dict): The configuration.

    Raises:
        FileNotFoundError: If the starting graph path does not exist.
    """
    # If no starting graph, return
    if not config.get('starting_graph', None):
        return config
    
    # Check the starting graph exists and convert to Path
    config['starting_graph'] = Path(config['starting_graph'])
    if not config['starting_graph'].exists():
        raise FileNotFoundError(f"""starting_graph not found at 
                                {config['starting_graph']}""")

    return config

>>>>>>> d0f86a0e
def load_config(config_path: Path, validation: bool = True):
    """Load, validate, and convert Paths in a configuration file.

    Args:
        config_path (Path): The path to the configuration file.
        validation (bool, optional): Whether to validate the configuration.

    Returns:
        dict: The configuration.
    """
    # Load the schema
    schema_fid = Path(__file__).parent / 'defs' / 'schema.yml'
    with schema_fid.open('r') as file:
        schema = yaml.safe_load(file)

    with config_path.open('r') as f:
        # Load the config
        config = yaml.safe_load(f)

    if not validation:
        return config
    
    # Validate the config
    jsonschema.validate(instance = config, schema = schema)

    # Check top level paths
    config = check_top_level_paths(config)
    
    # Check address overrides
    config = check_address_overrides(config)
        
    # Check real network paths
    config = check_real_network_paths(config)
    
    # Check the parameters to sample
    config = check_parameters_to_sample(config)

    # Check starting graph
    config = check_starting_graph(config)

    return config


def run(model: Path,
        reporting_iters: int = 50,
        duration: int = 86400,
        storevars: list[str] = ['flooding','flow']):
    """Run a SWMM model and store the results.

    Args:
        model (Path): The path to the SWMM model .inp file.
        reporting_iters (int, optional): The number of iterations between
            storing results. Defaults to 50.
        duration (int, optional): The duration of the simulation in seconds.
            Starts at the 'START_DATE' and 'START_TIME' defined in the 'model'
            .inp file Defaults to 86400.
        storevars (list[str], optional): The variables to store. Defaults to
            ['flooding','flow'].

    Returns:
        pd.DataFrame: A DataFrame containing the results.
    """
    with pyswmm.Simulation(str(model)) as sim:
        sim.start()
        logger.info(f"{model} initialised in pyswmm")

        # Define the variables to store
        variables = {
            'flooding': {'class': pyswmm.Nodes, 'id': '_nodeid'},
            'depth': {'class': pyswmm.Nodes, 'id': '_nodeid'},
            'flow': {'class': pyswmm.Links, 'id': '_linkid'},
            'runoff': {'class': pyswmm.Subcatchments, 'id': '_subcatchmentid'}
        }

        results_list = []
        for var, info in variables.items():
            if var not in storevars:
                continue
            # Rather than calling eg Nodes or Links, only call them if they
            # are needed for storevars because they carry a significant 
            # overhead
            pobjs = info['class'](sim)
            results_list += [{'object': x, 
                            'variable': var, 
                            'id': info['id']} for x in pobjs]
        
        # Iterate the model
        results = []
        t_ = sim.current_time
        ind = 0
        while ((sim.current_time - t_).total_seconds() <= duration) & \
            (sim.current_time < sim.end_time) & (not sim._terminate_request):
            
            ind+=1

            # Iterate the main model timestep
            time = sim._model.swmm_step()
            
            # Break condition
            if time < 0:
                sim._terminate_request = True
                break
            
            # Check whether to save results
            if ind % reporting_iters != 1:
                continue

            # Store results in a list of dictionaries
            for storevar in results_list:
                results.append({'date' : sim.current_time,
                                'value' : getattr(storevar['object'],
                                                  storevar['variable']),
                                'variable' : storevar['variable'],
                                'id' : getattr(storevar['object'],
                                               storevar['id'])})
            
    logger.info("Model run complete.")
    return pd.DataFrame(results)<|MERGE_RESOLUTION|>--- conflicted
+++ resolved
@@ -217,8 +217,6 @@
         
     return config
 
-<<<<<<< HEAD
-=======
 def check_starting_graph(config: dict):
     """Check the starting graph in the config.
 
@@ -240,7 +238,6 @@
 
     return config
 
->>>>>>> d0f86a0e
 def load_config(config_path: Path, validation: bool = True):
     """Load, validate, and convert Paths in a configuration file.
 
