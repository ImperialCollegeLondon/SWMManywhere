--- conflicted
+++ resolved
@@ -50,6 +50,7 @@
     params = parameters.get_full_parameters()
     for category, overrides in config.get('parameter_overrides', {}).items():
         for key, val in overrides.items():
+            logger.info(f"Setting {category} {key} to {val}")
             setattr(params[category], key, val)
 
     # Run downloads
@@ -68,18 +69,6 @@
     else:
         G = preprocessing.create_starting_graph(addresses)
 
-<<<<<<< HEAD
-    # Load the parameters and perform any manual overrides
-    logger.info("Loading and setting parameters.")
-    params = parameters.get_full_parameters()
-    for category, overrides in config.get('parameter_overrides', {}).items():
-        for key, val in overrides.items():
-            if os.getenv("SWMMANYWHERE_VERBOSE", "false").lower() == "true":
-                logger.info(f"Setting {category} {key} to {val}")
-            setattr(params[category], key, val)
-
-=======
->>>>>>> 200cd4f6
     # Iterate the graph functions
     logger.info("Iterating graph functions.")
     G = iterate_graphfcns(G, 
