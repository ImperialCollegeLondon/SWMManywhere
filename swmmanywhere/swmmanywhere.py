"""The main SWMManywhere module to generate and run a synthetic network."""
from __future__ import annotations

from pathlib import Path

import geopandas as gpd
import jsonschema
import pandas as pd
import pyswmm
from tqdm.auto import tqdm

import swmmanywhere.geospatial_utilities as go
from swmmanywhere import parameters, preprocessing
from swmmanywhere.graph_utilities import iterate_graphfcns, load_graph, save_graph
from swmmanywhere.logging import logger, verbose
from swmmanywhere.metric_utilities import iterate_metrics
from swmmanywhere.post_processing import synthetic_write
from swmmanywhere.utilities import yaml_dump, yaml_load


def _check_defaults(config: dict) -> dict:
    """Check the config for needed values and add them from defaults if missing.

    Args:
        config (dict): The configuration.

    Returns:
        dict: The configuration with defaults added.
    """
    config_ = load_config(validation=False)
    for key in ['run_settings', 'graphfcn_list', 'metric_list']:
        if key not in config:
            config[key] = config_[key]
    
    return config

def swmmanywhere(config: dict) -> tuple[Path, dict | None]:
    """Run SWMManywhere processes.
    
    This function runs the SWMManywhere processes, including downloading data,
    preprocessing the graphfcns, running the model, and comparing the results 
    to real data using metrics. The function will always return the path to 
    the generated .inp file. If real data (either a results file or the .inp, 
    as well as graph, and subcatchments) is provided, the function will also 
    return the metrics comparing the synthetic network with the real.

    Args:
        config (dict): The loaded config as a dict.

    Returns:
        tuple[Path, dict | None]: The address of generated .inp and metrics.
    """
    # Create the project structure
    logger.info("Creating project structure.")
    addresses = preprocessing.create_project_structure(config['bbox'],
                                config['project'],
                                config['base_dir'],
                                config.get('model_number',None)
                                )
    
    logger.info(f"Project structure created at {addresses.base_dir}")
    logger.info(f"Project name: {config['project']}")
    logger.info(f"Bounding box: {config['bbox']}, number: {addresses.bbox_number}")
    logger.info(f"Model number: {addresses.model_number}")

    for key, val in config.get('address_overrides', {}).items():
        logger.info(f"Setting {key} to {val}")
        setattr(addresses, key, val)
    
    # Check for defaults
    config = _check_defaults(config)
    if not addresses.precipitation.exists():
        addresses.precipitation = Path(__file__).parent / 'defs' / 'storm.dat'

    # Load the parameters and perform any manual overrides
    logger.info("Loading and setting parameters.")
    params = parameters.get_full_parameters()
    for category, overrides in config.get('parameter_overrides', {}).items():
        for key, val in overrides.items():
            logger.info(f"Setting {category} {key} to {val}")
            setattr(params[category], key, val)
            
    # Save config file
    if verbose():
        save_config(config, addresses.model / 'config.yml')

    # Run downloads
    logger.info("Running downloads.")
    preprocessing.run_downloads(config['bbox'],
                addresses,
                network_types = params['topology_derivation'].allowable_networks
                )

    # Identify the starting graph
    logger.info("Iterating graphs.")
    if config.get('starting_graph', None):
        G = load_graph(config['starting_graph'])
    else:
        G = preprocessing.create_starting_graph(addresses)

    # Load the parameters and perform any manual overrides
    logger.info("Loading and setting parameters.")
    params = parameters.get_full_parameters()
    for category, overrides in config.get('parameter_overrides', {}).items():
        for key, val in overrides.items():
            logger.info(f"Setting {category} {key} to {val}")
            setattr(params[category], key, val)

    # Iterate the graph functions
    logger.info("Iterating graph functions.")
    G = iterate_graphfcns(G, 
                          config['graphfcn_list'], 
                          params,
                          addresses)

    # Save the final graph
    logger.info("Saving final graph and writing inp file.")
    go.graph_to_geojson(G, 
                        addresses.nodes,
                        addresses.edges,
                        G.graph['crs']
                        )
    save_graph(G, addresses.graph)

<<<<<<< HEAD
=======
    # Check any edges
    if len(G.edges) == 0:
        logger.warning("No edges in graph, returning graph file.")
        return addresses.graph, None
    
>>>>>>> 62c3c159
    # Write to .inp
    synthetic_write(addresses)

    # Run the model
    logger.info("Running the synthetic model.")
    synthetic_results = run(addresses.inp, 
                            **config['run_settings'])
    logger.info("Writing synthetic results.")
    if verbose():
        synthetic_results.to_parquet(addresses.model /\
                                      f'results.{addresses.extension}')

    # Get the real results
    if config.get('real', {}).get('results',None):
        logger.info("Loading real results.")
        real_results = pd.read_parquet(config['real']['results'])
    elif config.get('real', {}).get('inp',None):
        logger.info("Running the real model.")
        real_results = run(config['real']['inp'],
                           **config['run_settings'])
        if verbose():
            real_results.to_parquet(config['real']['inp'].parent /\
                                     f'real_results.{addresses.extension}')
    else:
        logger.info("No real network provided, returning SWMM .inp file.")
        return addresses.inp, None

    # Iterate the metrics
    logger.info("Iterating metrics.")
    metrics = iterate_metrics(synthetic_results,
                              gpd.read_file(addresses.subcatchments),
                              G,
                              real_results,
                              gpd.read_file(config['real']['subcatchments']),
                              load_graph(config['real']['graph']),
                              config['metric_list'],
                              params['metric_evaluation'])
    logger.info("Metrics complete")
    return addresses.inp, metrics

def check_top_level_paths(config: dict):
    """Check the top level paths (`base_dir`) in the config.

    Args:
        config (dict): The configuration.

    Raises:
        FileNotFoundError: If a top level path does not exist.
    """
    key = 'base_dir'
    if not Path(config[key]).exists():
        raise FileNotFoundError(f"{key} not found at {config[key]}")
    config[key] = Path(config[key])
    return config

def check_address_overrides(config: dict):
    """Check the address overrides in the config.

    Args:
        config (dict): The configuration.

    Raises:
        FileNotFoundError: If an address override path does not exist.
    """
    overrides = config.get('address_overrides', None)
    
    if not overrides:
        return config
    
    for key, path in overrides.items():
        if not Path(path).exists():
            raise FileNotFoundError(f"{key} not found at {path}")
        config['address_overrides'][key] = Path(path)
    return config

def check_real_network_paths(config: dict):
    """Check the paths to the real network in the config.

    Args:
        config (dict): The configuration.

    Raises:
        FileNotFoundError: If a real network path does not exist.
    """
    real = config.get('real', None)
    
    if not real:
        return config
    
    for key, path in real.items():
        if not isinstance(path, str):
            continue
        if not Path(path).exists():
            raise FileNotFoundError(f"{key} not found at {path}")
        config['real'][key] = Path(path)

    return config

def check_starting_graph(config: dict):
    """Check the starting graph in the config.

    Args:
        config (dict): The configuration.

    Raises:
        FileNotFoundError: If the starting graph path does not exist.
    """
    # If no starting graph, return
    if not config.get('starting_graph', None):
        return config
    
    # Check the starting graph exists and convert to Path
    config['starting_graph'] = Path(config['starting_graph'])
    if not config['starting_graph'].exists():
        raise FileNotFoundError(f"""starting_graph not found at 
                                {config['starting_graph']}""")

    return config

def check_parameter_overrides(config: dict):
    """Check the parameter overrides in the config.

    Args:
        config (dict): The configuration.

    Raises:
        ValueError: If a parameter override is not in the parameters
            dictionary.
    """
    params = parameters.get_full_parameters()
    for category, overrides in config.get('parameter_overrides',{}).items():
        if category not in params:
            raise ValueError(f"""{category} not a category of parameter. Must
                             be one of {params.keys()}.""")
        
        # Get the available properties for a category
        cat_properties = params[category].model_json_schema()['properties']

        for key, val in overrides.items():
            # Check that the parameter is available
            if key not in cat_properties:
                raise ValueError(f"{key} not found in {category}.")            
            
    return config

def save_config(config: dict, config_path: Path):
    """Save the configuration to a file.

    Args:
        config (dict): The configuration.
        config_path (Path): The path to save the configuration.
    """
    yaml_dump(config, config_path.open('w'))

def load_config(config_path: Path = Path(__file__).parent / 'defs' / 'demo_config.yml', 
                validation: bool = True, 
                schema_fid: Path | None = None):
    """Load, validate, and convert Paths in a configuration file.

    Args:
        config_path (Path): The path to the configuration file.
        validation (bool, optional): Whether to validate the configuration.
            Defaults to True.
        schema_fid (Path, optional): The path to the schema file. Defaults to
            None.

    Returns:
        dict: The configuration.
    """
    # Load the schema
    schema_fid = Path(__file__).parent / 'defs' / 'schema.yml' \
        if schema_fid is None else Path(schema_fid)
    schema = yaml_load(schema_fid.read_text())

    # Load the config
    config = yaml_load(config_path.read_text())

    if not validation:
        return config
    
    # Validate the config
    jsonschema.validate(instance = config, schema = schema)

    # Check top level paths
    config = check_top_level_paths(config)
    
    # Check address overrides
    config = check_address_overrides(config)
        
    # Check real network paths
    config = check_real_network_paths(config)

    # Check starting graph
    config = check_starting_graph(config)

    # Check parameter overrides
    config = check_parameter_overrides(config)

    return config


def run(model: Path,
        reporting_iters: int = 50,
        duration: int = 86400,
        storevars: list[str] = ['flooding','flow']):
    """Run a SWMM model and store the results.

    Args:
        model (Path): The path to the SWMM model .inp file.
        reporting_iters (int, optional): The number of iterations between
            storing results. Defaults to 50.
        duration (int, optional): The duration of the simulation in seconds.
            Starts at the 'START_DATE' and 'START_TIME' defined in the 'model'
            .inp file Defaults to 86400.
        storevars (list[str], optional): The variables to store. Defaults to
            ['flooding','flow'].

    Returns:
        pd.DataFrame: A DataFrame containing the results.
    """
    with pyswmm.Simulation(str(model)) as sim:
        sim.start()
        logger.info(f"{model} initialised in pyswmm")

        # Define the variables to store
        variables = {
            'flooding': {'class': pyswmm.Nodes, 'id': '_nodeid'},
            'depth': {'class': pyswmm.Nodes, 'id': '_nodeid'},
            'flow': {'class': pyswmm.Links, 'id': '_linkid'},
            'runoff': {'class': pyswmm.Subcatchments, 'id': '_subcatchmentid'}
        }

        results_list = []
        for var, info in variables.items():
            if var not in storevars:
                continue
            # Rather than calling eg Nodes or Links, only call them if they
            # are needed for storevars because they carry a significant 
            # overhead
            pobjs = info['class'](sim)
            results_list += [{'object': x, 
                            'variable': var, 
                            'id': info['id']} for x in pobjs]
        
        # Iterate the model
        results = []
        t_ = sim.current_time
        ind = 0
        logger.info(f"Starting simulation for: {model}")

        progress_bar = tqdm(total=duration, disable = not verbose())

        offset = 0
        while (offset <= duration) & \
            (sim.current_time < sim.end_time) & (not sim._terminate_request):
            
            progress_bar.update((sim.current_time - t_).total_seconds() - offset)
            offset = (sim.current_time - t_).total_seconds()
            
            ind+=1

            # Iterate the main model timestep
            time = sim._model.swmm_step()
            
            # Break condition
            if time < 0:
                sim._terminate_request = True
                break
            
            # Check whether to save results
            if ind % reporting_iters != 1:
                continue

            # Store results in a list of dictionaries
            for storevar in results_list:
                results.append({'date' : sim.current_time,
                                'value' : getattr(storevar['object'],
                                                  storevar['variable']),
                                'variable' : storevar['variable'],
                                'id' : getattr(storevar['object'],
                                               storevar['id'])})
            
    logger.info("Model run complete.")
    return pd.DataFrame(results)<|MERGE_RESOLUTION|>--- conflicted
+++ resolved
@@ -122,14 +122,11 @@
                         )
     save_graph(G, addresses.graph)
 
-<<<<<<< HEAD
-=======
     # Check any edges
     if len(G.edges) == 0:
         logger.warning("No edges in graph, returning graph file.")
         return addresses.graph, None
     
->>>>>>> 62c3c159
     # Write to .inp
     synthetic_write(addresses)
 
