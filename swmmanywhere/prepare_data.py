--- conflicted
+++ resolved
@@ -16,12 +16,8 @@
 import xarray as xr
 from geopy.geocoders import Nominatim
 
-<<<<<<< HEAD
-from swmmanywhere.custom_logging import logger
-=======
 from swmmanywhere.logging import logger
 from swmmanywhere.utilities import yaml_load
->>>>>>> 78b039be
 
 
 def get_country(x: float, 
