--- conflicted
+++ resolved
@@ -142,11 +142,7 @@
     nproc = nproc if nproc is not None else n_iter
 
     # Assign jobs based on jobid
-<<<<<<< HEAD
-    job_iter = tlz.partition_all(nproc, range(len(gb)))
-=======
     job_iter = tlz.partition_all(nproc, range(n_iter))
->>>>>>> 3a82e429
     for _ in range(jobid + 1):
         job_idx = next(job_iter, None)
 
