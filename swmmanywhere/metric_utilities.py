--- conflicted
+++ resolved
@@ -156,13 +156,9 @@
     $$
 
     where:
-<<<<<<< HEAD
 
     - $syn_{length}$ is the synthetic length,
     - $real_{length}$ is the real length.
-=======
-    - :math:`synthetic` is the synthetic data,
-    - :math:`real` is the real data.
 
     Args:
         y (np.ndarray): The real data.
@@ -170,7 +166,6 @@
 
     Returns:
         float: The PBIAS value.
->>>>>>> 1bf08c0e
     """
     total_observed = y.sum()
     if total_observed == 0:
