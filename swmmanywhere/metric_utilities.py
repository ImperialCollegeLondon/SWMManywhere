"""Metric utilities module for SWMManywhere.

A module for metrics, the metrics registry object and utilities for calculating
metrics (such as NSE or timeseries data alignment) used in SWMManywhere.
"""
from __future__ import annotations

from collections import defaultdict
from itertools import product
from typing import Callable, Optional, get_type_hints

import cytoolz.curried as tlz
import geopandas as gpd
import joblib
import netcomp
import networkx as nx
import numpy as np
import pandas as pd
import shapely
from scipy import stats

from swmmanywhere.logging import logger
from swmmanywhere.parameters import MetricEvaluation


class MetricRegistry(dict): 
    """Registry object.""" 
    def _log_completion(self, func):
        def _wrapper(*args, **kwargs):
            result = func(*args, **kwargs)
            logger.info(f'{func.__name__} completed')
            return result
        return _wrapper
    
    def register(self, func: Callable) -> Callable:
        """Register a metric."""
        if func.__name__ in self:
            raise ValueError(f"{func.__name__} already in the metric registry!")

        allowable_params = {"synthetic_results": pd.DataFrame,
                            "real_results": pd.DataFrame,
                            "synthetic_subs": gpd.GeoDataFrame,
                            "real_subs": gpd.GeoDataFrame,
                            "synthetic_G": nx.Graph,
                            "real_G": nx.Graph,
                            "metric_evaluation": MetricEvaluation}

        # Use get_type_hints to resolve annotations, 
        # considering 'from __future__ import annotations'
        type_hints = get_type_hints(func)

        for param, annotation in type_hints.items():
            if param in ('kwargs', 'return'):
                continue
            if param not in allowable_params:
                raise ValueError(f"{param} of {func.__name__} not allowed.")
            if annotation != allowable_params[param]:
                raise ValueError(f"""{param} of {func.__name__} should be of
                                 type {allowable_params[param]}, not 
                                 {annotation}.""")
        self[func.__name__] = self._log_completion(func)
        return func

    def __getattr__(self, name):
        """Get a metric from the graphfcn dict."""
        try:
            return self[name]
        except KeyError:
            raise AttributeError(f"{name} NOT in the metric registry!")
        

metrics = MetricRegistry()

def iterate_metrics(synthetic_results: pd.DataFrame, 
                    synthetic_subs: gpd.GeoDataFrame,
                    synthetic_G: nx.Graph,
                    real_results: pd.DataFrame,
                    real_subs: gpd.GeoDataFrame,
                    real_G: nx.Graph,
                    metric_list: list[str],
                    metric_evaluation: MetricEvaluation) -> dict[str, float]:
    """Iterate a list of metrics over a graph.

    Args:
        synthetic_results (pd.DataFrame): The synthetic results.
        synthetic_subs (gpd.GeoDataFrame): The synthetic subcatchments.
        synthetic_G (nx.Graph): The synthetic graph.
        real_results (pd.DataFrame): The real results.
        real_subs (gpd.GeoDataFrame): The real subcatchments.
        real_G (nx.Graph): The real graph.
        metric_list (list[str]): A list of metrics to iterate.
        metric_evaluation (MetricEvaluation): The metric evaluation parameters.

    Returns:
        dict[str, float]: The results of the metrics.
    """
    not_exists = [m for m in metric_list if m not in metrics]
    if not_exists:
        raise ValueError(f"Metrics are not registered:\n{', '.join(not_exists)}")
    
    kwargs = {
        "synthetic_results": synthetic_results,
        "synthetic_subs": synthetic_subs,
        "synthetic_G": synthetic_G,
        "real_results": real_results,
        "real_subs": real_subs,
        "real_G": real_G,
        "metric_evaluation": metric_evaluation
    }

    return {m : metrics[m](**kwargs) for m in metric_list}

def extract_var(df: pd.DataFrame,
                     var: str) -> pd.DataFrame:
    """Extract var from a dataframe."""
    df_ = df.loc[df.variable == var].copy()
    df_.loc[:,'duration'] = (df_.date - \
                        df_.date.min()).dt.total_seconds()
    return df_

def pbias(y: np.ndarray,
          yhat: np.ndarray) -> float:
    r"""PBIAS.

    Calculate the percent bias:

    .. math::

        pbias = \\frac{{\sum(synthetic) - \sum(real)}}{{\sum(real)}}

    where:
    - :math:`synthetic` is the synthetic data,
    - :math:`real` is the real data.
    """
    total_observed = y.sum()
    if total_observed == 0:
        return np.inf
    return (yhat.sum() - total_observed) / total_observed

def nse(y: np.ndarray,
        yhat: np.ndarray) -> float:
    """Calculate Nash-Sutcliffe efficiency (NSE)."""
    if np.std(y) == 0:
        return np.inf
    return 1 - np.sum(np.square(y - yhat)) / np.sum(np.square(y - np.mean(y)))

def kge(y: np.ndarray,yhat: np.ndarray) -> float:
    """Calculate the Kling-Gupta Efficiency (KGE) between simulated and observed data.
    
    Parameters:
    y (np.array): Observed data array.
    yhat (np.array): Simulated data array.
    
    Returns:
    float: The KGE value.
    """
    if (np.std(y) == 0) | (np.mean(y) == 0):
        return np.inf
    if np.std(yhat) == 0:
        r = 0
    else:
        r = np.corrcoef(yhat, y)[0, 1]
    alpha = np.std(yhat) / np.std(y)
    beta = np.mean(yhat) / np.mean(y)
    kge = 1 - np.sqrt((r - 1)**2 + (alpha - 1)**2 + (beta - 1)**2)
    return kge

def align_calc_coef(synthetic_results: pd.DataFrame, 
                  real_results: pd.DataFrame, 
                  variable: str, 
                  syn_ids: list,
                  real_ids: list,
                  coef_func: Callable = nse) -> float:
    """Align and calculate coef_func.

    Align the synthetic and real data and calculate the coef_func metric
    of the variable over time. In cases where the synthetic
    data is does not overlap the real data, the value is interpolated.
    """
    synthetic_results = synthetic_results.copy()
    real_results = real_results.copy()

    # Format dates
    synthetic_results['date'] = pd.to_datetime(synthetic_results['date'])
    real_results['date'] = pd.to_datetime(real_results['date'])

    # Help alignment
    synthetic_results["id"] = synthetic_results["id"].astype(str)
    real_results["id"] = real_results["id"].astype(str)
    syn_ids = [str(x) for x in syn_ids]
    real_ids = [str(x) for x in real_ids]

    # Extract data
    syn_data = extract_var(synthetic_results, variable)
    syn_data = syn_data.loc[syn_data["id"].isin(syn_ids)]
    syn_data = syn_data.groupby('date').value.sum()

    real_data = extract_var(real_results, variable)
    real_data = real_data.loc[real_data["id"].isin(real_ids)]
    real_data = real_data.groupby('date').value.sum()
    
    # Align data
    df = pd.merge(syn_data, 
                  real_data, 
                  left_index = True,
                  right_index = True,
                  suffixes=('_syn', '_real'), 
                  how='outer').sort_index()

    # Interpolate to time in real data
    df['value_syn'] = df.value_syn.interpolate().to_numpy()
    df = df.dropna(subset=['value_real'])

    # Calculate coef_func
    return coef_func(df.value_real, df.value_syn)

def create_subgraph(G: nx.Graph,
                    nodes: list) -> nx.Graph:
    """Create a subgraph.
    
    Create a subgraph of G based on the nodes list. Taken from networkx 
    documentation: https://networkx.org/documentation/stable/reference/classes/generated/networkx.Graph.subgraph.html
    
    Args:
        G (nx.Graph): The original graph.
        nodes (list): The list of nodes to include in the subgraph.

    Returns:
        nx.Graph: The subgraph.
    """
    # Create a subgraph SG based on a (possibly multigraph) G
    SG = G.__class__()
    SG.add_nodes_from((n, G.nodes[n]) for n in nodes)
    if SG.is_multigraph():
        SG.add_edges_from((n, nbr, key, d)
            for n, nbrs in G.adj.items() if n in nodes
            for nbr, keydict in nbrs.items() if nbr in nodes
            for key, d in keydict.items())
    else:
        SG.add_edges_from((n, nbr, d)
            for n, nbrs in G.adj.items() if n in nodes
            for nbr, d in nbrs.items() if nbr in nodes)
    SG.graph.update(G.graph)
    return SG

def median_coef_by_group(results: pd.DataFrame,
                        gb_key: str,
                        coef_func: Callable = nse) -> float:
    """Median coef_func value by group.

    Calculate the median coef_func value of a variable over time
    for each group in the results dataframe, and return the median of these
    values.

    Args:
        results (pd.DataFrame): The results dataframe.
        gb_key (str): The column to group by.
        coef_func (Callable): The coefficient to calculate. Default is nse.

    Returns:
        float: The median coef_func value.
    """
    val = (
        results
        .groupby(['date',gb_key])
        .sum()
        .reset_index()
        .groupby(gb_key)
        .apply(lambda x: coef_func(x.value_real, x.value_sim))
        .median()
    )

    return val


def nodes_to_subs(G: nx.Graph,
                  subs: gpd.GeoDataFrame) -> gpd.GeoDataFrame:
    """Nodes to subcatchments.

    Classify the nodes of the graph to the subcatchments of the subs dataframe.

    Args:
        G (nx.Graph): The graph.
        subs (gpd.GeoDataFrame): The subcatchments.

    Returns:
        gpd.GeoDataFrame: A dataframe from the nodes and data, and the 
            subcatchment information, distinguished by the column 'sub_id'.
    """
    nodes_df = pd.DataFrame([{'id' :x, **d} for x,d in G.nodes(data=True)])
    nodes_joined = (
        gpd.GeoDataFrame(nodes_df, 
                        geometry=gpd.points_from_xy(nodes_df.x, 
                                                    nodes_df.y),
                        crs = G.graph['crs'])
        .sjoin(subs.rename(columns = {'id' : 'sub_id'}), 
               how="inner", 
               predicate="within")
    )
    return nodes_joined

def best_outlet_match(synthetic_G: nx.Graph,
                      real_subs: gpd.GeoDataFrame) -> tuple[nx.Graph,int]:
    """Best outlet match.
    
    Identify the outlet with the most nodes within the real_subs and return the
    subgraph of the synthetic graph of nodes that drain to that outlet.

    Args:
        synthetic_G (nx.Graph): The synthetic graph.
        real_subs (gpd.GeoDataFrame): The real subcatchments.

    Returns:
        nx.Graph: The subgraph of the synthetic graph for the outlet with the 
            most nodes within the real_subs.
        int: The id of the outlet.
    """
    nodes_joined = nodes_to_subs(synthetic_G, real_subs)
    
    # Select the most common outlet
    outlet = nodes_joined.outlet.value_counts().idxmax()

    # Subselect the matching graph
    outlet_nodes = [n for n, d in synthetic_G.nodes(data=True) 
                    if d['outlet'] == outlet]
    sg = create_subgraph(synthetic_G,outlet_nodes)
    return sg, outlet

def dominant_outlet(G: nx.DiGraph,
                    results: pd.DataFrame) -> tuple[nx.DiGraph,int]:
    """Dominant outlet.

    Identify the outlet with highest flow along it and return the
    subgraph of the graph of nodes that drain to that outlet.

    Args:
        G (nx.DiGraph): The graph.
        results (pd.DataFrame): The results, which include a 'flow' and 'id' 
            column.

    Returns:
        nx.Graph: The subgraph of nodes/arcs that the reach max flow outlet
        int: The id of the outlet.
    """
    # Identify outlets of the graph
    outlets = [n for n, outdegree in G.out_degree() 
               if outdegree == 0]
    outlet_arcs = [d['id'] for u,v,d in G.edges(data=True) 
                   if v in outlets]
    
    # Identify the outlet with the highest flow
    outlet_flows = results.loc[(results.variable == 'flow') &
                               (results["id"].isin(outlet_arcs))]
    max_outlet_arc = outlet_flows.groupby('id').value.median().idxmax()
    max_outlet = [v for u,v,d in G.edges(data=True) 
                  if d['id'] == max_outlet_arc][0]
    
    # Subselect the matching graph
    sg = create_subgraph(G, nx.ancestors(G, max_outlet) | {max_outlet})
    return sg, max_outlet

def nc_compare(G1, G2, funcname, **kw):
    """Compare two graphs using netcomp."""
    A1,A2 = [nx.adjacency_matrix(G) for G in (G1,G2)]
    return getattr(netcomp, funcname)(A1,A2,**kw)

def edge_betweenness_centrality(G: nx.Graph, 
                                normalized: bool = True,
                                weight: Optional[str] = "weight", 
                                njobs: int = -1):
    """Parallel betweenness centrality function."""
    njobs = joblib.cpu_count(True) if njobs == -1 else njobs
    node_chunks = tlz.partition_all(G.order() // njobs, G.nodes())
    bt_func = tlz.partial(nx.edge_betweenness_centrality_subset, 
                          G=G, 
                          normalized=normalized, 
                          weight=weight)
    bt_sc = joblib.Parallel(n_jobs=njobs)(
        joblib.delayed(bt_func)(sources=nodes, 
                                targets=G.nodes()) for nodes in node_chunks
    )

    # Merge the betweenness centrality results
    bt_c: dict[int, float] = defaultdict(float)
    for bt in bt_sc:
        for n, v in bt.items():
            bt_c[n] += v
    return bt_c

def align_by_shape(var,
                          synthetic_results: pd.DataFrame,
                          real_results: pd.DataFrame,
                          shapes: gpd.GeoDataFrame,
                          synthetic_G: nx.Graph,
                          real_G: nx.Graph) -> pd.DataFrame:
    """Align by subcatchment.

    Align synthetic and real results by shape and return the results.

    Args:
        var (str): The variable to align.
        synthetic_results (pd.DataFrame): The synthetic results.
        real_results (pd.DataFrame): The real results.
        shapes (gpd.GeoDataFrame): The shapes to align by (e.g., grid or real_subs).
        synthetic_G (nx.Graph): The synthetic graph.
        real_G (nx.Graph): The real graph.
    """
    synthetic_joined = nodes_to_subs(synthetic_G, shapes)
    real_joined = nodes_to_subs(real_G, shapes)

    # Extract data
    real_results = extract_var(real_results, var)
    synthetic_results = extract_var(synthetic_results, var)

    # Format to help alignment
    real_results["id"] = real_results["id"].astype(str)
    synthetic_results["id"] = synthetic_results["id"].astype(str)
    real_joined["id"] = real_joined["id"].astype(str)
    synthetic_joined["id"] = synthetic_joined["id"].astype(str)


    # Align data
    synthetic_results = pd.merge(synthetic_results,
                                 synthetic_joined[['id','sub_id']],
                                 on='id')
    real_results = pd.merge(real_results,
                            real_joined[['id','sub_id']],
                            on='id')
    
    results = pd.merge(real_results[['date','sub_id','value']],
                            synthetic_results[['date','sub_id','value']],
                            on = ['date','sub_id'],
                            suffixes = ('_real', '_sim')
                            )
    return results

def create_grid(bbox: tuple,
                scale: float | tuple[float,float]) -> gpd.GeoDataFrame:
    """Create a grid of polygons.
    
    Create a grid of polygons based on the bounding box and scale.

    Args:
        bbox (tuple): The bounding box coordinates in the format (minx, miny, 
            maxx, maxy).
        scale (float | tuple): The scale of the grid. If a tuple, the scale is 
            (dx, dy). Otherwise, the scale is dx = dy = scale.
    
    Returns:
        gpd.GeoDataFrame: A geodataframe of the grid.
    """
    minx, miny, maxx, maxy = bbox

    if isinstance(scale, tuple):
        dx, dy = scale
    else: 
        dx = dy = scale
    xmins = np.arange(minx, maxx, dx)
    ymins = np.arange(minx, maxy, dy)
    grid = [{'geometry' : shapely.box(x, y, x + dx, y + dy),
             'sub_id' : i} for i, (x, y) in enumerate(product(xmins, ymins))]

    return gpd.GeoDataFrame(grid)

def subcatchment(synthetic_results: pd.DataFrame,
                synthetic_subs: gpd.GeoDataFrame,
                synthetic_G: nx.Graph,
                real_results: pd.DataFrame,
                real_subs: gpd.GeoDataFrame,
                real_G: nx.Graph,
                metric_evaluation: MetricEvaluation,
                var: str,
                coef_func: Callable,
                ):
    """Subcatchment scale metric.

    Calculate the coefficient (coef_func) of a variable over time for aggregated 
    to real subcatchment scale. The metric produced is the median coef_func 
    across all subcatchments.
    """
    results = align_by_shape(var,
                                    synthetic_results = synthetic_results,
                                    real_results = real_results,
                                    shapes = real_subs,
                                    synthetic_G = synthetic_G,
                                    real_G = real_G)
    
    return median_coef_by_group(results, 'sub_id', coef_func=coef_func)

def grid(synthetic_results: pd.DataFrame,
                synthetic_subs: gpd.GeoDataFrame,
                synthetic_G: nx.Graph,
                real_results: pd.DataFrame,
                real_subs: gpd.GeoDataFrame,
                real_G: nx.Graph,
                metric_evaluation: MetricEvaluation,
                var: str,
                coef_func: Callable,
                ):
    """Grid scale metric.

    Classify synthetic nodes to a grid and calculate the coef_func of a variable over
    time for each grid cell. The metric produced is the median coef_func across all
    grid cells.
    """
    # Create a grid (GeoDataFrame of polygons)
    scale = metric_evaluation.grid_scale
    grid = create_grid(real_subs.total_bounds,
                       scale)
    grid.crs = real_subs.crs

    # Align results
    results = align_by_shape(var,
                                    synthetic_results = synthetic_results,
                                    real_results = real_results,
                                    shapes = grid,
                                    synthetic_G = synthetic_G,
                                    real_G = real_G)
    # Calculate coefficient
    return median_coef_by_group(results, 'sub_id', coef_func=coef_func)

def outlet(synthetic_results: pd.DataFrame,
                synthetic_subs: gpd.GeoDataFrame,
                synthetic_G: nx.Graph,
                real_results: pd.DataFrame,
                real_subs: gpd.GeoDataFrame,
                real_G: nx.Graph,
                metric_evaluation: MetricEvaluation,
                var: str,
                coef_func: Callable,
                ):
    """Outlet scale metric.

    Calculate the coefficient of a variable for the subgraph that
    drains to the dominant outlet node. The dominant outlet node of the 'real'
    network is calculated by dominant_outlet, while the dominant outlet node of
    the 'synthetic' network is calculated by best_outlet_match.
    """
    # Identify synthetic and real arcs that flow into the best outlet node
    sg_syn, syn_outlet = best_outlet_match(synthetic_G, real_subs)
    sg_real, real_outlet = dominant_outlet(real_G, real_results)
    
    allowable_var = ['nmanholes', 'npipes', 'length', 'flow', 'flooding']
    if var not in allowable_var:
        raise ValueError(f"Invalid variable {var}. Can be {allowable_var}")

    if var == 'nmanholes':
        # Calculate the coefficient based on the number of manholes
        return coef_func(np.atleast_1d(sg_real.number_of_nodes()),
                    np.atleast_1d(sg_syn.number_of_nodes()))
    if var == 'npipes':
        # Calculate the coefficient based on the number of pipes
        return coef_func(np.atleast_1d(sg_real.number_of_edges()),
                    np.atleast_1d(sg_syn.number_of_edges()))
    if var == 'length':
        # Calculate the coefficient based on the total length of the pipes
        return coef_func(
            np.array(
                list(nx.get_edge_attributes(sg_real, 'length').values())
                ),
            np.array(
                list(nx.get_edge_attributes(sg_syn, 'length').values())
                )
            )
    if var == 'flow':
        # Identify synthetic and real arcs that flow into the best outlet node
        syn_arc = [d['id'] for u,v,d in synthetic_G.edges(data=True)
                    if v == syn_outlet]
        real_arc = [d['id'] for u,v,d in real_G.edges(data=True)
                if v == real_outlet]
    elif var == 'flooding':
        # Use all nodes in the subgraphs
        syn_arc = list(sg_syn.nodes)
        real_arc = list(sg_real.nodes)

    # Calculate the coefficient
    return align_calc_coef(synthetic_results, 
                         real_results, 
                         var,
                         syn_arc, 
                         real_arc,
                         coef_func = coef_func)

def metric_factory(name: str):
    """Create a metric function.
    
    A factory function to create a metric function based on the name. The first
    part of the name is the scale, the second part is the metric, and the third
    part is the variable. For example, 'grid_nse_flooding' is a metric function
    that calculates the NSE of flooding at the grid scale.

    Args:
        name (str): The name of the metric.

    Returns:
        Callable: The metric function.
    """
    # Split the name
    parts = name.split('_')
    if len(parts) != 3:
        raise ValueError("Invalid metric name. Expected 'scale_metric_variable'")
    scale, metric, variable = parts

    # Get coefficient
    coef_dict = {"nse": nse, "kge": kge, "pbias": pbias}
    if metric not in coef_dict:
        raise ValueError(f"Invalid coef {metric}. Can be {coef_dict.values()}")
    coef_func = coef_dict[metric]

    # Get scale
    func_dict = {"grid": grid, "subcatchment": subcatchment, "outlet": outlet}
    if scale not in func_dict:
        raise ValueError(f"Invalid scale {scale}. Can be {func_dict.keys()}")
    func = func_dict[scale]
    
    # Further validation
    design_variables = ['length', 'nmanholes', 'npipes']
    if variable in design_variables:
        if scale != 'outlet':
            raise ValueError(f"Variable {variable} only supported at the outlet scale")
        if metric != 'pbias':
            raise ValueError(f"Variable {variable} only valid with pbias metric")

    # Create the metric function
    def new_metric(**kwargs):
        return func(coef_func = coef_func,
                    var = variable,
                    **kwargs)
    new_metric.__name__ = name
    return new_metric

metrics.register(metric_factory('outlet_nse_flow'))
metrics.register(metric_factory('outlet_kge_flow'))
metrics.register(metric_factory('outlet_pbias_flow'))

metrics.register(metric_factory('outlet_pbias_length'))
metrics.register(metric_factory('outlet_pbias_npipes'))
metrics.register(metric_factory('outlet_pbias_nmanholes'))

metrics.register(metric_factory('outlet_nse_flooding'))
metrics.register(metric_factory('outlet_kge_flooding'))
metrics.register(metric_factory('outlet_pbias_flooding'))

metrics.register(metric_factory('grid_nse_flooding'))
metrics.register(metric_factory('grid_kge_flooding'))
metrics.register(metric_factory('grid_pbias_flooding'))

metrics.register(metric_factory('subcatchment_nse_flooding'))
metrics.register(metric_factory('subcatchment_kge_flooding'))
metrics.register(metric_factory('subcatchment_pbias_flooding'))

@metrics.register
def nc_deltacon0(synthetic_G: nx.Graph,
                  real_G: nx.Graph,
                  **kwargs) -> float:
    """Run the evaluated metric."""
    return nc_compare(synthetic_G, 
                      real_G, 
                      'deltacon0',
                      eps = 1e-10)

@metrics.register
def nc_laplacian_dist(synthetic_G: nx.Graph,
                  real_G: nx.Graph,
                  **kwargs) -> float:
    """Run the evaluated metric."""
    return nc_compare(synthetic_G, 
                      real_G, 
                      'lambda_dist',
                      k=10,
                      kind = 'laplacian')

@metrics.register
def nc_laplacian_norm_dist(synthetic_G: nx.Graph,
                  real_G: nx.Graph,
                  **kwargs) -> float:
    """Run the evaluated metric."""
    return nc_compare(synthetic_G, 
                      real_G, 
                      'lambda_dist',
                      k=10,
                      kind = 'laplacian_norm')

@metrics.register
def nc_adjacency_dist(synthetic_G: nx.Graph,
                  real_G: nx.Graph,
                  **kwargs) -> float:
    """Run the evaluated metric."""
    return nc_compare(synthetic_G, 
                      real_G, 
                      'lambda_dist',
                      k=10,
                      kind = 'adjacency')

@metrics.register
def nc_vertex_edge_distance(synthetic_G: nx.Graph,
                  real_G: nx.Graph,
                  **kwargs) -> float:
    """Run the evaluated metric.
    
    Do '1 -' because this metric is similarity not distance.
    """
    return 1 - nc_compare(synthetic_G, 
                           real_G, 
                          'vertex_edge_distance')

@metrics.register
def nc_resistance_distance(synthetic_G: nx.Graph,
                  real_G: nx.Graph,
                  **kwargs) -> float:
    """Run the evaluated metric."""
    return nc_compare(synthetic_G,
                        real_G,
                        'resistance_distance',
                        check_connected = False,
                        renormalized = True)

@metrics.register
def bias_flood_depth(
                 synthetic_results: pd.DataFrame,
                 real_results: pd.DataFrame,
                 synthetic_subs: gpd.GeoDataFrame,
                 real_subs: gpd.GeoDataFrame,
                 **kwargs) -> float:
        """Run the evaluated metric."""
        
        def _f(x):
            return np.trapz(x.value,x.duration)

        syn_flooding = extract_var(synthetic_results,
                                    'flooding').groupby('id').apply(_f)
        syn_area = synthetic_subs.impervious_area.sum()
        syn_tot = syn_flooding.sum() / syn_area

        real_flooding = extract_var(real_results,
                                    'flooding').groupby('id').apply(_f)
        real_area = real_subs.impervious_area.sum()
        real_tot = real_flooding.sum() / real_area

        return (syn_tot - real_tot) / real_tot

@metrics.register
def kstest_edge_betweenness( 
                 synthetic_G: nx.Graph,
                 real_G: nx.Graph,
                 **kwargs) -> float:
        """Run the evaluated metric."""
        syn_betweenness = edge_betweenness_centrality(synthetic_G, weight=None)
        real_betweenness = edge_betweenness_centrality(real_G, weight=None)

        #TODO does it make more sense to use statistic or pvalue?
        return stats.ks_2samp(list(syn_betweenness.values()),
                              list(real_betweenness.values())).statistic

@metrics.register
def kstest_betweenness( 
                 synthetic_G: nx.Graph,
                 real_G: nx.Graph,
                 **kwargs) -> float:
        """Run the evaluated metric."""
        syn_betweenness = nx.betweenness_centrality(synthetic_G, weight=None)
        real_betweenness = nx.betweenness_centrality(real_G, weight=None)

        #TODO does it make more sense to use statistic or pvalue?
        return stats.ks_2samp(list(syn_betweenness.values()),
                              list(real_betweenness.values())).statistic

@metrics.register
def outlet_kstest_diameters(real_G: nx.Graph,
                            synthetic_G: nx.Graph,
                            real_results: pd.DataFrame,
                            real_subs: gpd.GeoDataFrame,
                            **kwargs) -> float:
    """Outlet KStest diameters.

    Calculate the Kolmogorov-Smirnov statistic of the diameters in the subgraph
    that drains to the dominant outlet node. The dominant outlet node of the
    'real' network is calculated by dominant_outlet, while the dominant outlet
    node of the 'synthetic' network is calculated by best_outlet_match.
    """
    # Identify synthetic and real outlet arcs
    sg_syn, _ = best_outlet_match(synthetic_G, real_subs)
    sg_real, _ = dominant_outlet(real_G, real_results)
    
    # Extract the diameters
    syn_diameters = nx.get_edge_attributes(sg_syn, 'diameter')
    real_diameters = nx.get_edge_attributes(sg_real, 'diameter')
    return stats.ks_2samp(list(syn_diameters.values()),
<<<<<<< HEAD
                         list(real_diameters.values())).statistic

@metrics.register
def outlet_pbias_length(real_G: nx.Graph,
                        synthetic_G: nx.Graph,
                        real_results: pd.DataFrame,
                        real_subs: gpd.GeoDataFrame,
                        **kwargs) -> float:
    r"""Outlet PBIAS length.

    Calculate the percent bias of the total edge length in the subgraph that
    drains to the dominant outlet node. The dominant outlet node of the 'real'
    network is calculated by dominant_outlet, while the dominant outlet node of
    the 'synthetic' network is calculated by best_outlet_match.

    The percentage bias is calculated as:

    $$
    pbias = \frac{{syn_{length} - real_{length}}}{{real_{length}}}
    $$

    where:

    - $syn_{length}$ is the synthetic length,
    - $real_{length}$ is the real length.
 
    """
    # Identify synthetic and real outlet arcs
    sg_syn, _ = best_outlet_match(synthetic_G, real_subs)
    sg_real, _ = dominant_outlet(real_G, real_results)
    
    # Calculate the percent bias
    syn_length = sum([d['length'] for u,v,d in sg_syn.edges(data=True)])
    real_length = sum([d['length'] for u,v,d in sg_real.edges(data=True)])
    return (syn_length - real_length) / real_length

@metrics.register
def outlet_pbias_nmanholes(real_G: nx.Graph,
                           synthetic_G: nx.Graph,
                           real_results: pd.DataFrame,
                           real_subs: gpd.GeoDataFrame,
                           **kwargs) -> float:
    r"""Outlet PBIAS number of manholes (nodes).

    Calculate the percent bias of the total number of nodes in the subgraph
    that drains to the dominant outlet node. The dominant outlet node of the
    'real' network is calculated by dominant_outlet, while the dominant outlet
    node of the 'synthetic' network is calculated by best_outlet_match.

    The percentage bias is calculated as:

    $$
    pbias = \frac{{syn_{nnodes} - real_{nnodes}}}{{real_{nnodes}}}
    $$

    where:

    - $syn_{nnodes}$ is the number of synthetic nodes,
    - $real_{nnodes}$ is the real number of nodes.
    
    """
    # Identify synthetic and real outlet arcs
    sg_syn, _ = best_outlet_match(synthetic_G, real_subs)
    sg_real, _ = dominant_outlet(real_G, real_results)
    
    return (sg_syn.number_of_nodes() - sg_real.number_of_nodes()) \
        / sg_real.number_of_nodes()

@metrics.register
def outlet_pbias_npipes(real_G: nx.Graph,
                        synthetic_G: nx.Graph,
                        real_results: pd.DataFrame,
                        real_subs: gpd.GeoDataFrame,
                        **kwargs) -> float:
    r"""Outlet PBIAS number of pipes (edges).

    Calculate the percent bias of the total number of edges in the subgraph
    that drains to the dominant outlet node. The dominant outlet node of the
    'real' network is calculated by dominant_outlet, while the dominant outlet
    node of the 'synthetic' network is calculated by best_outlet_match.

    
    The percentage bias is calculated as:

    $$
    pbias = \frac{{syn_{nedges} - real_{nedges}}}{{real_{nedges}}}
    $$

    where:

    - $syn_{nedges}$ is the number of synthetic edges,
    - $real_{nedges}$ is the real number of edges.

    """
    # Identify synthetic and real outlet arcs
    sg_syn, _ = best_outlet_match(synthetic_G, real_subs)
    sg_real, _ = dominant_outlet(real_G, real_results)
    
    return (sg_syn.number_of_edges() - sg_real.number_of_edges()) \
        / sg_real.number_of_edges()


@metrics.register
def subcatchment_nse_flooding(synthetic_G: nx.Graph,
                            real_G: nx.Graph,
                            synthetic_results: pd.DataFrame,
                            real_results: pd.DataFrame,
                            real_subs: gpd.GeoDataFrame,
                            **kwargs) -> float | None:
    """Subcatchment NSE flooding.
    
    Classify synthetic nodes to real subcatchments and calculate the NSE of
    flooding over time for each subcatchment. The metric produced is the median
    NSE across all subcatchments.
    """
    results = align_by_shape('flooding',
                                    synthetic_results = synthetic_results,
                                    real_results = real_results,
                                    shapes = real_subs,
                                    synthetic_G = synthetic_G,
                                    real_G = real_G)
    
    return median_nse_by_group(results, 'sub_id')

@metrics.register
def grid_nse_flooding(synthetic_G: nx.Graph,
                            real_G: nx.Graph,
                            synthetic_results: pd.DataFrame,
                            real_results: pd.DataFrame,
                            real_subs: gpd.GeoDataFrame,
                            metric_evaluation: MetricEvaluation,
                            **kwargs) -> float | None:
    """Grid NSE flooding.
    
    Classify synthetic nodes to a grid and calculate the NSE of
    flooding over time for each grid cell. The metric produced is the median
    NSE across all grid cells.
    """
    scale = metric_evaluation.grid_scale
    grid = create_grid(real_subs.total_bounds,
                       scale)
    grid.crs = real_subs.crs

    results = align_by_shape('flooding',
                                    synthetic_results = synthetic_results,
                                    real_results = real_results,
                                    shapes = grid,
                                    synthetic_G = synthetic_G,
                                    real_G = real_G)
    
    return median_nse_by_group(results, 'sub_id')
=======
                         list(real_diameters.values())).statistic
>>>>>>> 27a79ac3
<|MERGE_RESOLUTION|>--- conflicted
+++ resolved
@@ -124,13 +124,14 @@
 
     Calculate the percent bias:
 
-    .. math::
-
-        pbias = \\frac{{\sum(synthetic) - \sum(real)}}{{\sum(real)}}
+    $$
+    pbias = \frac{{syn_{length} - real_{length}}}{{real_{length}}}
+    $$
 
     where:
-    - :math:`synthetic` is the synthetic data,
-    - :math:`real` is the real data.
+
+    - $syn_{length}$ is the synthetic length,
+    - $real_{length}$ is the real length.
     """
     total_observed = y.sum()
     if total_observed == 0:
@@ -786,158 +787,4 @@
     syn_diameters = nx.get_edge_attributes(sg_syn, 'diameter')
     real_diameters = nx.get_edge_attributes(sg_real, 'diameter')
     return stats.ks_2samp(list(syn_diameters.values()),
-<<<<<<< HEAD
-                         list(real_diameters.values())).statistic
-
-@metrics.register
-def outlet_pbias_length(real_G: nx.Graph,
-                        synthetic_G: nx.Graph,
-                        real_results: pd.DataFrame,
-                        real_subs: gpd.GeoDataFrame,
-                        **kwargs) -> float:
-    r"""Outlet PBIAS length.
-
-    Calculate the percent bias of the total edge length in the subgraph that
-    drains to the dominant outlet node. The dominant outlet node of the 'real'
-    network is calculated by dominant_outlet, while the dominant outlet node of
-    the 'synthetic' network is calculated by best_outlet_match.
-
-    The percentage bias is calculated as:
-
-    $$
-    pbias = \frac{{syn_{length} - real_{length}}}{{real_{length}}}
-    $$
-
-    where:
-
-    - $syn_{length}$ is the synthetic length,
-    - $real_{length}$ is the real length.
- 
-    """
-    # Identify synthetic and real outlet arcs
-    sg_syn, _ = best_outlet_match(synthetic_G, real_subs)
-    sg_real, _ = dominant_outlet(real_G, real_results)
-    
-    # Calculate the percent bias
-    syn_length = sum([d['length'] for u,v,d in sg_syn.edges(data=True)])
-    real_length = sum([d['length'] for u,v,d in sg_real.edges(data=True)])
-    return (syn_length - real_length) / real_length
-
-@metrics.register
-def outlet_pbias_nmanholes(real_G: nx.Graph,
-                           synthetic_G: nx.Graph,
-                           real_results: pd.DataFrame,
-                           real_subs: gpd.GeoDataFrame,
-                           **kwargs) -> float:
-    r"""Outlet PBIAS number of manholes (nodes).
-
-    Calculate the percent bias of the total number of nodes in the subgraph
-    that drains to the dominant outlet node. The dominant outlet node of the
-    'real' network is calculated by dominant_outlet, while the dominant outlet
-    node of the 'synthetic' network is calculated by best_outlet_match.
-
-    The percentage bias is calculated as:
-
-    $$
-    pbias = \frac{{syn_{nnodes} - real_{nnodes}}}{{real_{nnodes}}}
-    $$
-
-    where:
-
-    - $syn_{nnodes}$ is the number of synthetic nodes,
-    - $real_{nnodes}$ is the real number of nodes.
-    
-    """
-    # Identify synthetic and real outlet arcs
-    sg_syn, _ = best_outlet_match(synthetic_G, real_subs)
-    sg_real, _ = dominant_outlet(real_G, real_results)
-    
-    return (sg_syn.number_of_nodes() - sg_real.number_of_nodes()) \
-        / sg_real.number_of_nodes()
-
-@metrics.register
-def outlet_pbias_npipes(real_G: nx.Graph,
-                        synthetic_G: nx.Graph,
-                        real_results: pd.DataFrame,
-                        real_subs: gpd.GeoDataFrame,
-                        **kwargs) -> float:
-    r"""Outlet PBIAS number of pipes (edges).
-
-    Calculate the percent bias of the total number of edges in the subgraph
-    that drains to the dominant outlet node. The dominant outlet node of the
-    'real' network is calculated by dominant_outlet, while the dominant outlet
-    node of the 'synthetic' network is calculated by best_outlet_match.
-
-    
-    The percentage bias is calculated as:
-
-    $$
-    pbias = \frac{{syn_{nedges} - real_{nedges}}}{{real_{nedges}}}
-    $$
-
-    where:
-
-    - $syn_{nedges}$ is the number of synthetic edges,
-    - $real_{nedges}$ is the real number of edges.
-
-    """
-    # Identify synthetic and real outlet arcs
-    sg_syn, _ = best_outlet_match(synthetic_G, real_subs)
-    sg_real, _ = dominant_outlet(real_G, real_results)
-    
-    return (sg_syn.number_of_edges() - sg_real.number_of_edges()) \
-        / sg_real.number_of_edges()
-
-
-@metrics.register
-def subcatchment_nse_flooding(synthetic_G: nx.Graph,
-                            real_G: nx.Graph,
-                            synthetic_results: pd.DataFrame,
-                            real_results: pd.DataFrame,
-                            real_subs: gpd.GeoDataFrame,
-                            **kwargs) -> float | None:
-    """Subcatchment NSE flooding.
-    
-    Classify synthetic nodes to real subcatchments and calculate the NSE of
-    flooding over time for each subcatchment. The metric produced is the median
-    NSE across all subcatchments.
-    """
-    results = align_by_shape('flooding',
-                                    synthetic_results = synthetic_results,
-                                    real_results = real_results,
-                                    shapes = real_subs,
-                                    synthetic_G = synthetic_G,
-                                    real_G = real_G)
-    
-    return median_nse_by_group(results, 'sub_id')
-
-@metrics.register
-def grid_nse_flooding(synthetic_G: nx.Graph,
-                            real_G: nx.Graph,
-                            synthetic_results: pd.DataFrame,
-                            real_results: pd.DataFrame,
-                            real_subs: gpd.GeoDataFrame,
-                            metric_evaluation: MetricEvaluation,
-                            **kwargs) -> float | None:
-    """Grid NSE flooding.
-    
-    Classify synthetic nodes to a grid and calculate the NSE of
-    flooding over time for each grid cell. The metric produced is the median
-    NSE across all grid cells.
-    """
-    scale = metric_evaluation.grid_scale
-    grid = create_grid(real_subs.total_bounds,
-                       scale)
-    grid.crs = real_subs.crs
-
-    results = align_by_shape('flooding',
-                                    synthetic_results = synthetic_results,
-                                    real_results = real_results,
-                                    shapes = grid,
-                                    synthetic_G = synthetic_G,
-                                    real_G = real_G)
-    
-    return median_nse_by_group(results, 'sub_id')
-=======
-                         list(real_diameters.values())).statistic
->>>>>>> 27a79ac3
+                         list(real_diameters.values())).statistic