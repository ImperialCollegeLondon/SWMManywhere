"""Metric utilities module for SWMManywhere.

A module for metrics, the metrics registry object and utilities for calculating
metrics (such as NSE or timeseries data alignment) used in SWMManywhere.
"""
from __future__ import annotations

from collections import defaultdict
from itertools import product
from typing import Callable, Optional, get_type_hints

import cytoolz.curried as tlz
import geopandas as gpd
import joblib
import netcomp
import networkx as nx
import numpy as np
import pandas as pd
import shapely
from scipy import stats

from swmmanywhere.logging import logger
from swmmanywhere.parameters import MetricEvaluation


class MetricRegistry(dict): 
    """Registry object.""" 
    def _log_completion(self, func):
        def _wrapper(*args, **kwargs):
            result = func(*args, **kwargs)
            logger.info(f'{func.__name__} completed')
            return result
        return _wrapper
    
    def register(self, func: Callable) -> Callable:
        """Register a metric."""
        if func.__name__ in self:
            raise ValueError(f"{func.__name__} already in the metric registry!")

        allowable_params = {"synthetic_results": pd.DataFrame,
                            "real_results": pd.DataFrame,
                            "synthetic_subs": gpd.GeoDataFrame,
                            "real_subs": gpd.GeoDataFrame,
                            "synthetic_G": nx.Graph,
                            "real_G": nx.Graph,
                            "metric_evaluation": MetricEvaluation}

        # Use get_type_hints to resolve annotations, 
        # considering 'from __future__ import annotations'
        type_hints = get_type_hints(func)

        for param, annotation in type_hints.items():
            if param in ('kwargs', 'return'):
                continue
            if param not in allowable_params:
                raise ValueError(f"{param} of {func.__name__} not allowed.")
            if annotation != allowable_params[param]:
                raise ValueError(f"""{param} of {func.__name__} should be of
                                 type {allowable_params[param]}, not 
                                 {annotation}.""")
        self[func.__name__] = self._log_completion(func)
        return func

    def __getattr__(self, name):
        """Get a metric from the graphfcn dict."""
        try:
            return self[name]
        except KeyError:
            raise AttributeError(f"{name} NOT in the metric registry!")
metrics = MetricRegistry()

def iterate_metrics(synthetic_results: pd.DataFrame, 
                    synthetic_subs: gpd.GeoDataFrame,
                    synthetic_G: nx.Graph,
                    real_results: pd.DataFrame,
                    real_subs: gpd.GeoDataFrame,
                    real_G: nx.Graph,
                    metric_list: list[str],
                    metric_evaluation: MetricEvaluation) -> dict[str, float]:
    """Iterate a list of metrics over a graph.

    Args:
        synthetic_results (pd.DataFrame): The synthetic results.
        synthetic_subs (gpd.GeoDataFrame): The synthetic subcatchments.
        synthetic_G (nx.Graph): The synthetic graph.
        real_results (pd.DataFrame): The real results.
        real_subs (gpd.GeoDataFrame): The real subcatchments.
        real_G (nx.Graph): The real graph.
        metric_list (list[str]): A list of metrics to iterate.
        metric_evaluation (MetricEvaluation): The metric evaluation parameters.

    Returns:
        dict[str, float]: The results of the metrics.
    """
    not_exists = [m for m in metric_list if m not in metrics]
    if not_exists:
        raise ValueError(f"Metrics are not registered:\n{', '.join(not_exists)}")
    
    kwargs = {
        "synthetic_results": synthetic_results,
        "synthetic_subs": synthetic_subs,
        "synthetic_G": synthetic_G,
        "real_results": real_results,
        "real_subs": real_subs,
        "real_G": real_G,
        "metric_evaluation": metric_evaluation
    }

    return {m : metrics[m](**kwargs) for m in metric_list}

def extract_var(df: pd.DataFrame,
                     var: str) -> pd.DataFrame:
    """Extract var from a dataframe."""
    df_ = df.loc[df.variable == var].copy()
    df_.loc[:,'duration'] = (df_.date - \
                        df_.date.min()).dt.total_seconds()
    return df_

# Restriction registry
restriction_registry = {}

def register_restriction(restriction_func: Callable):
    """Register a restriction function.
    
    Register a restriction function to the restriction_registry. A restriction
    allows for the restriction of certain combinations of variables within the
    metric_factory. The function should take three arguments, 'scale', 'metric',
    and 'variable', and should raise a ValueError if the combination is not
    allowed. The function should be registered with the '@register_restriction'.
    
    Args:
        restriction_func (Callable): The restriction function to register.
    """
    name = restriction_func.__name__

    # Check if the function is already registered
    if name in restriction_registry:
        raise ValueError(f"Restriction function '{name}' already registered.")
    
    # Validate the restriction
    args = list(get_type_hints(restriction_func).keys())
    if args != ['scale', 'metric', 'variable']:
        raise ValueError(f"""Restriction {restriction_func.__name__} requires 
                         args ('scale', 'metric', 'variable').""")

    # Add the function to the registry
    restriction_registry[name] = restriction_func
    return restriction_func

@register_restriction
def restriction_on_scale(scale: str, 
                         metric: str, 
                         variable: str):
    """Restriction on scale.
    
    Restrict the design variables to the outlet scale if the metric is 'pbias'.

    Args:
        scale (str): The scale of the metric.
        metric (str): The metric.
        variable (str): The variable.
    """
    if variable in ('length', 'nmanholes', 'npipes') and scale != 'outlet':
        raise ValueError(f"Variable {variable} only supported at the outlet scale")

@register_restriction
def restriction_on_metric(scale: str, 
                          metric: str, 
                          variable: str):
    """Restriction on metric.

    Restrict the variable to 'flow' if the metric is 'pbias'.

    Args:
        scale (str): The scale of the metric.
        metric (str): The metric.
        variable (str): The variable.
    """
    if variable in ('length', 'nmanholes', 'npipes') and metric != 'pbias':
        raise ValueError(f"Variable {variable} only valid with pbias metric")


# Coefficient Registry
coef_registry = {}

def register_coef(coef_func: Callable):
    """Register a coefficient function.
    
    Register a coefficient function to the coef_registry. The function should
    take two arguments, 'y' and 'yhat', and return a float. The function should
    be registered with the '@register_coef' decorator.
    
    Args:
        coef_func (Callable): The coefficient function to register.
    """
    name = coef_func.__name__

    # Check if the function is already registered
    if name in coef_registry:
        raise ValueError(f"Coefficient function '{name}' already registered.")
    
    # Validate the function
    args = list(get_type_hints(coef_func).keys())
    if 'y' != args[0] or 'yhat' != args[1]:
        raise ValueError(f"Coef {coef_func.__name__} requires args ('y', 'yhat').")
    
    # Add the function to the registry
    coef_registry[name] = coef_func
    return coef_func

@register_coef
def pbias(y: np.ndarray,
          yhat: np.ndarray) -> float:
    r"""Percentage bias, PBIAS.

    Calculate the percent bias:

    $$
    PBIAS = \frac{\sum_{i=1}^{n} (Q_{sim,i} - Q_{obs,i})}
                 {\sum_{i=1}^{n} Q_{obs,i}} 
            \times 100
    $$

    where:

    - \(Q_{\text{sim},i}\) is the simulated value at \(i\),
    - \(Q_{\text{obs},i}\) is the observed value at \(i\),
    - \(n\) is the number of observations.


    Args:
        y (np.ndarray): The real data.
        yhat (np.ndarray): The synthetic data.

    Returns:
        float: The PBIAS value.
    """
    total_observed = y.sum()
    if total_observed == 0:
        return np.inf
    return (yhat.sum() - total_observed) / total_observed

@register_coef
def nse(y: np.ndarray,
        yhat: np.ndarray) -> float:
    r"""Calculate Nash-Sutcliffe efficiency (NSE).

    Calculate the Nash-Sutcliffe efficiency (NSE):

    $$
    NSE = 1 - \frac{\sum_{i=1}^{n} (Q_{obs,i} - Q_{sim,i})^2}
                   {\sum_{i=1}^{n} (Q_{obs,i} - \overline{Q}_{obs})^2}
    $$

    where:

    - $Q_{obs,i}$ is the observed value at time $i$,
    - $Q_{sim,i}$ is the simulated value at time $i$,
    - $\overline{Q}_{obs}$ is the mean observed value over the simulation period,
    - $n$ is the number of time steps in the simulation period.
    
    Args:
        y (np.array): Observed data array.
        yhat (np.array): Simulated data array.

    Returns:
        float: The NSE value.
    """
    if np.std(y) == 0:
        return np.inf
    return 1 - np.sum(np.square(y - yhat)) / np.sum(np.square(y - np.mean(y)))

@register_coef
def kge(y: np.ndarray,yhat: np.ndarray) -> float:
    r"""Calculate the Kling-Gupta Efficiency (KGE) between simulated and observed data.
    
    Calculate KGE:
    $$
    KGE = 1 - 
        \sqrt{ (r - 1)^2 + 
               (\frac{\sigma_{sim}}{\sigma_{obs}} - 1)^2 + 
               (\frac{\mu_{sim}}{\mu_{obs}} - 1)^2 
        }
    $$

    where:

    - $r$ is the correlation coefficient between observed and simulated value,
    - $\sigma_{sim}$ and $\sigma_{obs}$ are the standard deviations of the 
        simulated and observed value, respectively,
    - $\mu_{sim}$ and $\mu_{obs}$ are the means of the simulated and observed 
        value, respectively.


    Args:
        y (np.array): Observed data array.
        yhat (np.array): Simulated data array.
    
    Returns:
        float: The KGE value.
    """
    if (np.std(y) == 0) | (np.mean(y) == 0):
        return np.inf
    if np.std(yhat) == 0:
        r = 0
    else:
        r = np.corrcoef(yhat, y)[0, 1]
    alpha = np.std(yhat) / np.std(y)
    beta = np.mean(yhat) / np.mean(y)
    kge = 1 - np.sqrt((r - 1)**2 + (alpha - 1)**2 + (beta - 1)**2)
    return kge

def align_calc_coef(synthetic_results: pd.DataFrame, 
                  real_results: pd.DataFrame, 
                  variable: str, 
                  syn_ids: list,
                  real_ids: list,
                  coef_func: Callable = nse) -> float:
    """Align and calculate coef_func.

    Aggregate synthetic and real results by date for specifics ids. 
    Align the synthetic and real dates and calculate the coef_func metric
    of the variable over time. In cases where the synthetic
    data is does not overlap the real data, the value is interpolated.

    Args:
        synthetic_results (pd.DataFrame): The synthetic results.
        real_results (pd.DataFrame): The real results.
        variable (str): The variable to align and calculate coef_func for.
        syn_ids (list): The ids of the synthetic data to subselect for.
        real_ids (list): The ids of the real data to subselect for.
        coef_func (Callable, optional): The coefficient to calculate. 
            Defaults to nse.

    Returns:
        float: The coef_func value.
    """
    synthetic_results = synthetic_results.copy()
    real_results = real_results.copy()

    # Format dates
    synthetic_results['date'] = pd.to_datetime(synthetic_results['date'])
    real_results['date'] = pd.to_datetime(real_results['date'])

    # Help alignment
    synthetic_results["id"] = synthetic_results["id"].astype(str)
    real_results["id"] = real_results["id"].astype(str)
    syn_ids = [str(x) for x in syn_ids]
    real_ids = [str(x) for x in real_ids]

    # Extract data
    syn_data = extract_var(synthetic_results, variable)
    syn_data = syn_data.loc[syn_data["id"].isin(syn_ids)]
    syn_data = syn_data.groupby('date').value.sum()

    real_data = extract_var(real_results, variable)
    real_data = real_data.loc[real_data["id"].isin(real_ids)]
    real_data = real_data.groupby('date').value.sum()
    
    # Align data
    df = pd.merge(syn_data, 
                  real_data, 
                  left_index = True,
                  right_index = True,
                  suffixes=('_syn', '_real'), 
                  how='outer').sort_index()

    # Interpolate to time in real data
    df['value_syn'] = df.value_syn.interpolate().to_numpy()
    df = df.dropna(subset=['value_real'])

    # Calculate coef_func
    return coef_func(df.value_real, df.value_syn)

def create_subgraph(G: nx.Graph,
                    nodes: list) -> nx.Graph:
    """Create a subgraph.
    
    Create a subgraph of G based on the nodes list. Taken from networkx 
    documentation: https://networkx.org/documentation/stable/reference/classes/generated/networkx.Graph.subgraph.html
    
    Args:
        G (nx.Graph): The original graph.
        nodes (list): The list of nodes to include in the subgraph.

    Returns:
        nx.Graph: The subgraph.
    """
    # Create a subgraph SG based on a (possibly multigraph) G
    SG = G.__class__()
    SG.add_nodes_from((n, G.nodes[n]) for n in nodes)
    if SG.is_multigraph():
        SG.add_edges_from((n, nbr, key, d)
            for n, nbrs in G.adj.items() if n in nodes
            for nbr, keydict in nbrs.items() if nbr in nodes
            for key, d in keydict.items())
    else:
        SG.add_edges_from((n, nbr, d)
            for n, nbrs in G.adj.items() if n in nodes
            for nbr, d in nbrs.items() if nbr in nodes)
    SG.graph.update(G.graph)
    return SG

def median_coef_by_group(results: pd.DataFrame,
                        gb_key: str,
                        coef_func: Callable = nse) -> float:
    """Median coef_func value by group.

    Calculate the median coef_func value of a variable over time
    for each group in the results dataframe, and return the median of these
    values.

    Args:
        results (pd.DataFrame): The results dataframe.
        gb_key (str): The column to group by.
        coef_func (Callable): The coefficient to calculate. Default is nse.

    Returns:
        float: The median coef_func value.
    """
    val = (
        results
        .groupby(['date',gb_key])
        .sum()
        .reset_index()
        .groupby(gb_key)
        .apply(lambda x: coef_func(x.value_real, x.value_syn))
    )
    val = val[np.isfinite(val)]
    return val.median()


def nodes_to_subs(G: nx.Graph,
                  subs: gpd.GeoDataFrame) -> gpd.GeoDataFrame:
    """Nodes to subcatchments.

    Classify the nodes of the graph to the subcatchments of the subs dataframe.

    Args:
        G (nx.Graph): The graph.
        subs (gpd.GeoDataFrame): The subcatchments.

    Returns:
        gpd.GeoDataFrame: A dataframe from the nodes and data, and the 
            subcatchment information, distinguished by the column 'sub_id'.
    """
    nodes_df = pd.DataFrame([{'id' :x, **d} for x,d in G.nodes(data=True)])
    nodes_joined = (
        gpd.GeoDataFrame(nodes_df, 
                        geometry=gpd.points_from_xy(nodes_df.x, 
                                                    nodes_df.y),
                        crs = G.graph['crs'])
        .sjoin(subs.rename(columns = {'id' : 'sub_id'}), 
               how="inner", 
               predicate="within")
    )
    return nodes_joined

def best_outlet_match(synthetic_G: nx.Graph,
                      real_subs: gpd.GeoDataFrame) -> tuple[nx.Graph,int]:
    """Best outlet match.
    
    Identify the outlet with the most nodes within the real_subs and return the
    subgraph of the synthetic graph of nodes that drain to that outlet.

    Args:
        synthetic_G (nx.Graph): The synthetic graph.
        real_subs (gpd.GeoDataFrame): The real subcatchments.

    Returns:
        nx.Graph: The subgraph of the synthetic graph for the outlet with the 
            most nodes within the real_subs.
        int: The id of the outlet.
    """
    nodes_joined = nodes_to_subs(synthetic_G, real_subs)
    
    # Select the most common outlet
    outlet = nodes_joined.outlet.value_counts().idxmax()

    # Subselect the matching graph
    outlet_nodes = [n for n, d in synthetic_G.nodes(data=True) 
                    if d['outlet'] == outlet]
    sg = create_subgraph(synthetic_G,outlet_nodes)
    return sg, outlet

def dominant_outlet(G: nx.DiGraph,
                    results: pd.DataFrame) -> tuple[nx.DiGraph,int]:
    """Dominant outlet.

    Identify the outlet with highest flow along it and return the
    subgraph of the graph of nodes that drain to that outlet.

    Args:
        G (nx.DiGraph): The graph.
        results (pd.DataFrame): The results, which include a 'flow' and 'id' 
            column.

    Returns:
        nx.Graph: The subgraph of nodes/arcs that the reach max flow outlet
        int: The id of the outlet.
    """
    # Identify outlets of the graph
    outlets = [n for n, outdegree in G.out_degree() 
               if outdegree == 0]
    outlet_arcs = [d['id'] for u,v,d in G.edges(data=True) 
                   if v in outlets]
    
    # Identify the outlet with the highest flow
    outlet_flows = results.loc[(results.variable == 'flow') &
                               (results["id"].isin(outlet_arcs))]
    max_outlet_arc = outlet_flows.groupby('id').value.median().idxmax()
    max_outlet = [v for u,v,d in G.edges(data=True) 
                  if d['id'] == max_outlet_arc][0]
    
    # Subselect the matching graph
    sg = create_subgraph(G, nx.ancestors(G, max_outlet) | {max_outlet})
    return sg, max_outlet

def nc_compare(G1, G2, funcname, **kw):
    """Compare two graphs using netcomp."""
    A1,A2 = [nx.adjacency_matrix(G) for G in (G1,G2)]
    return getattr(netcomp, funcname)(A1,A2,**kw)

def edge_betweenness_centrality(G: nx.Graph, 
                                normalized: bool = True,
                                weight: Optional[str] = "weight", 
                                njobs: int = -1):
    """Parallel betweenness centrality function."""
    njobs = joblib.cpu_count(True) if njobs == -1 else njobs
    node_chunks = tlz.partition_all(G.order() // njobs, G.nodes())
    bt_func = tlz.partial(nx.edge_betweenness_centrality_subset, 
                          G=G, 
                          normalized=normalized, 
                          weight=weight)
    bt_sc = joblib.Parallel(n_jobs=njobs)(
        joblib.delayed(bt_func)(sources=nodes, 
                                targets=G.nodes()) for nodes in node_chunks
    )

    # Merge the betweenness centrality results
    bt_c: dict[int, float] = defaultdict(float)
    for bt in bt_sc:
        for n, v in bt.items():
            bt_c[n] += v
    return bt_c

def align_by_shape(var,
                          synthetic_results: pd.DataFrame,
                          real_results: pd.DataFrame,
                          shapes: gpd.GeoDataFrame,
                          synthetic_G: nx.Graph,
                          real_G: nx.Graph) -> pd.DataFrame:
    """Align by subcatchment.

    Align synthetic and real results by shape and return the results.

    Args:
        var (str): The variable to align.
        synthetic_results (pd.DataFrame): The synthetic results.
        real_results (pd.DataFrame): The real results.
        shapes (gpd.GeoDataFrame): The shapes to align by (e.g., grid or real_subs).
        synthetic_G (nx.Graph): The synthetic graph.
        real_G (nx.Graph): The real graph.
    """
    synthetic_joined = nodes_to_subs(synthetic_G, shapes)
    real_joined = nodes_to_subs(real_G, shapes)

    # Extract data
    real_results = extract_var(real_results, var)
    synthetic_results = extract_var(synthetic_results, var)

    # Format to help alignment
    real_results["id"] = real_results["id"].astype(str)
    synthetic_results["id"] = synthetic_results["id"].astype(str)
    real_joined["id"] = real_joined["id"].astype(str)
    synthetic_joined["id"] = synthetic_joined["id"].astype(str)


    # Align data
    synthetic_results = pd.merge(synthetic_results,
                                 synthetic_joined[['id','sub_id']],
                                 on='id')
    real_results = pd.merge(real_results,
                            real_joined[['id','sub_id']],
                            on='id')
    
    results = pd.merge(real_results[['date','sub_id','value']],
                            synthetic_results[['date','sub_id','value']],
                            on = ['date','sub_id'],
<<<<<<< HEAD
                            suffixes = ('_real', '_sim'),
=======
                            suffixes = ('_real', '_syn'),
>>>>>>> d0f86a0e
                            how = 'outer'
                            )
    
    results['value_syn'] = results.value_syn.interpolate().to_numpy()
    results = results.dropna(subset=['value_real'])

    return results

def create_grid(bbox: tuple,
                scale: float | tuple[float,float]) -> gpd.GeoDataFrame:
    """Create a grid of polygons.
    
    Create a grid of polygons based on the bounding box and scale.

    Args:
        bbox (tuple): The bounding box coordinates in the format (minx, miny, 
            maxx, maxy).
        scale (float | tuple): The scale of the grid. If a tuple, the scale is 
            (dx, dy). Otherwise, the scale is dx = dy = scale.
    
    Returns:
        gpd.GeoDataFrame: A geodataframe of the grid.
    """
    minx, miny, maxx, maxy = bbox

    if isinstance(scale, tuple):
        if len(scale) != 2:
            raise ValueError(f"""Scale must be a float or a tuple of length 2., 
                              instead of length: {len(scale)}""")
        dx, dy = scale
    elif isinstance(scale, float) | isinstance(scale, int): 
        dx = dy = scale
    else:
        raise ValueError(f"""Scale must be a float or a tuple of length 2, 
                         instead of type {type(scale)}""")
    xmins = np.arange(minx, maxx, dx)
    ymins = np.arange(miny, maxy, dy)
    grid = [{'geometry' : shapely.box(x, y, x + dx, y + dy),
             'sub_id' : i} for i, (x, y) in enumerate(product(xmins, ymins))]

    return gpd.GeoDataFrame(grid)

scale_registry = {}
def register_scale(scale_func: Callable):
    """Register a scale function.
    
    Register a scale function to the scale_registry. The function should
    take the same arguments as the scale functions and return a float. The 
    function should be registered with the '@register_scale' decorator. A scale
    function is called as a metric, but with some additional arguments provided
    (i.e., the variable name and the coefficient function to use). The function
    should return a float.
    
    Args:
        scale_func (Callable): The scale function to register.
    """
    name = scale_func.__name__

    # Check if the function is already registered
    if name in scale_registry:
        raise ValueError(f"Scale function '{name}' already registered.")
    
    # Validate the function
    args = list(get_type_hints(scale_func).keys())
    if args != ['synthetic_results', 'synthetic_subs', 'synthetic_G', 
                'real_results', 'real_subs', 'real_G', 'metric_evaluation',
                'var', 'coef_func']:
        raise ValueError(f"""Scale {scale_func.__name__} requires args 
                         ('synthetic_results', 'synthetic_subs', 'synthetic_G', 
                         'real_results', 'real_subs', 'real_G', 
                         'metric_evaluation', 'var', 'coef_func').""")
    
    # Add the function to the registry
    scale_registry[name] = scale_func
    return scale_func

@register_scale
def subcatchment(synthetic_results: pd.DataFrame,
                synthetic_subs: gpd.GeoDataFrame,
                synthetic_G: nx.Graph,
                real_results: pd.DataFrame,
                real_subs: gpd.GeoDataFrame,
                real_G: nx.Graph,
                metric_evaluation: MetricEvaluation,
                var: str,
                coef_func: Callable,
                ):
    """Subcatchment scale metric.

    Calculate the coefficient (coef_func) of a variable over time for aggregated 
    to real subcatchment scale. The metric produced is the median coef_func 
    across all subcatchments.

    Args:
        synthetic_results (pd.DataFrame): The synthetic results.
        synthetic_subs (gpd.GeoDataFrame): The synthetic subcatchments.
        synthetic_G (nx.Graph): The synthetic graph.
        real_results (pd.DataFrame): The real results.
        real_subs (gpd.GeoDataFrame): The real subcatchments.
        real_G (nx.Graph): The real graph.
        metric_evaluation (MetricEvaluation): The metric evaluation parameters.
        var (str): The variable to calculate the coefficient for.
        coef_func (Callable): The coefficient to calculate.

    Returns:
        float: The median coef_func value.
    """
    results = align_by_shape(var,
                                    synthetic_results = synthetic_results,
                                    real_results = real_results,
                                    shapes = real_subs,
                                    synthetic_G = synthetic_G,
                                    real_G = real_G)
    
    return median_coef_by_group(results, 'sub_id', coef_func=coef_func)

@register_scale
def grid(synthetic_results: pd.DataFrame,
                synthetic_subs: gpd.GeoDataFrame,
                synthetic_G: nx.Graph,
                real_results: pd.DataFrame,
                real_subs: gpd.GeoDataFrame,
                real_G: nx.Graph,
                metric_evaluation: MetricEvaluation,
                var: str,
                coef_func: Callable,
                ):
    """Grid scale metric.

    Classify synthetic nodes to a grid and calculate the coef_func of a variable over
    time for each grid cell. The metric produced is the median coef_func across all
    grid cells.

    Args:
        synthetic_results (pd.DataFrame): The synthetic results.
        synthetic_subs (gpd.GeoDataFrame): The synthetic subcatchments.
        synthetic_G (nx.Graph): The synthetic graph.
        real_results (pd.DataFrame): The real results.
        real_subs (gpd.GeoDataFrame): The real subcatchments.
        real_G (nx.Graph): The real graph.
        metric_evaluation (MetricEvaluation): The metric evaluation parameters.
        var (str): The variable to calculate the coefficient for.
        coef_func (Callable): The coefficient to calculate.

    Returns:
        float: The median coef_func value.
    """
    # Create a grid (GeoDataFrame of polygons)
    scale = metric_evaluation.grid_scale
    grid = create_grid(real_subs.total_bounds,
                       scale)
    grid.crs = real_subs.crs

    # Align results
    results = align_by_shape(var,
                                    synthetic_results = synthetic_results,
                                    real_results = real_results,
                                    shapes = grid,
                                    synthetic_G = synthetic_G,
                                    real_G = real_G)
    # Calculate coefficient
    return median_coef_by_group(results, 'sub_id', coef_func=coef_func)

@register_scale
def outlet(synthetic_results: pd.DataFrame,
                synthetic_subs: gpd.GeoDataFrame,
                synthetic_G: nx.Graph,
                real_results: pd.DataFrame,
                real_subs: gpd.GeoDataFrame,
                real_G: nx.Graph,
                metric_evaluation: MetricEvaluation,
                var: str,
                coef_func: Callable,
                ):
    """Outlet scale metric.

    Calculate the coefficient of a variable for the subgraph that
    drains to the dominant outlet node. The dominant outlet node of the 'real'
    network is calculated by dominant_outlet, while the dominant outlet node of
    the 'synthetic' network is calculated by best_outlet_match.

    Args:
        synthetic_results (pd.DataFrame): The synthetic results.
        synthetic_subs (gpd.GeoDataFrame): The synthetic subcatchments.
        synthetic_G (nx.Graph): The synthetic graph.
        real_results (pd.DataFrame): The real results.
        real_subs (gpd.GeoDataFrame): The real subcatchments.
        real_G (nx.Graph): The real graph.
        metric_evaluation (MetricEvaluation): The metric evaluation parameters.
        var (str): The variable to calculate the coefficient for.
        coef_func (Callable): The coefficient to calculate.

    Returns:
        float: The median coef_func value.
    """
    # Identify synthetic and real arcs that flow into the best outlet node
    sg_syn, syn_outlet = best_outlet_match(synthetic_G, real_subs)
    sg_real, real_outlet = dominant_outlet(real_G, real_results)
    
    allowable_var = ['nmanholes', 'npipes', 'length', 'flow', 'flooding']
    if var not in allowable_var:
        raise ValueError(f"Invalid variable {var}. Can be {allowable_var}")

    if var == 'nmanholes':
        # Calculate the coefficient based on the number of manholes
        return coef_func(np.atleast_1d(sg_real.number_of_nodes()),
                    np.atleast_1d(sg_syn.number_of_nodes()))
    if var == 'npipes':
        # Calculate the coefficient based on the number of pipes
        return coef_func(np.atleast_1d(sg_real.number_of_edges()),
                    np.atleast_1d(sg_syn.number_of_edges()))
    if var == 'length':
        # Calculate the coefficient based on the total length of the pipes
        return coef_func(
            np.array(
                list(nx.get_edge_attributes(sg_real, 'length').values())
                ),
            np.array(
                list(nx.get_edge_attributes(sg_syn, 'length').values())
                )
            )
    if var == 'flow':
        # Identify synthetic and real arcs that flow into the best outlet node
        syn_arc = [d['id'] for u,v,d in synthetic_G.edges(data=True)
                    if v == syn_outlet]
        real_arc = [d['id'] for u,v,d in real_G.edges(data=True)
                if v == real_outlet]
    elif var == 'flooding':
        # Use all nodes in the subgraphs
        syn_arc = list(sg_syn.nodes)
        real_arc = list(sg_real.nodes)

    # Calculate the coefficient
    return align_calc_coef(synthetic_results, 
                         real_results, 
                         var,
                         syn_arc, 
                         real_arc,
                         coef_func = coef_func)

def metric_factory(name: str):
    """Create a metric function.
    
    A factory function to create a metric function based on the name. The first
    part of the name is the scale, the second part is the metric, and the third
    part is the variable. For example, 'grid_nse_flooding' is a metric function
    that calculates the NSE of flooding at the grid scale.

    Args:
        name (str): The name of the metric.

    Returns:
        Callable: The metric function.
    """
    # Split the name
    parts = name.split('_')
    if len(parts) != 3:
        raise ValueError("Invalid metric name. Expected 'scale_metric_variable'")
    scale, metric, variable = parts

    # Get coefficient
    coef_func = coef_registry[metric]

    # Get scale
    func = scale_registry[scale]
    
    # Validate the metric
    for restriction in restriction_registry.values():
        restriction(scale, metric, variable)

    # Create the metric function
    def new_metric(**kwargs):
        return func(coef_func = coef_func,
                    var = variable,
                    **kwargs)
    new_metric.__name__ = name
    return new_metric

metrics.register(metric_factory('outlet_nse_flow'))
metrics.register(metric_factory('outlet_kge_flow'))
metrics.register(metric_factory('outlet_pbias_flow'))

metrics.register(metric_factory('outlet_pbias_length'))
metrics.register(metric_factory('outlet_pbias_npipes'))
metrics.register(metric_factory('outlet_pbias_nmanholes'))

metrics.register(metric_factory('outlet_nse_flooding'))
metrics.register(metric_factory('outlet_kge_flooding'))
metrics.register(metric_factory('outlet_pbias_flooding'))

metrics.register(metric_factory('grid_nse_flooding'))
metrics.register(metric_factory('grid_kge_flooding'))
metrics.register(metric_factory('grid_pbias_flooding'))

metrics.register(metric_factory('subcatchment_nse_flooding'))
metrics.register(metric_factory('subcatchment_kge_flooding'))
metrics.register(metric_factory('subcatchment_pbias_flooding'))

@metrics.register
def nc_deltacon0(synthetic_G: nx.Graph,
                  real_G: nx.Graph,
                  **kwargs) -> float:
    """Run the evaluated metric."""
    return nc_compare(synthetic_G, 
                      real_G, 
                      'deltacon0',
                      eps = 1e-10)

@metrics.register
def nc_laplacian_dist(synthetic_G: nx.Graph,
                  real_G: nx.Graph,
                  **kwargs) -> float:
    """Run the evaluated metric."""
    return nc_compare(synthetic_G, 
                      real_G, 
                      'lambda_dist',
                      k=None,
                      kind = 'laplacian')

@metrics.register
def nc_laplacian_norm_dist(synthetic_G: nx.Graph,
                  real_G: nx.Graph,
                  **kwargs) -> float:
    """Run the evaluated metric."""
    return nc_compare(synthetic_G.to_undirected(), 
                      real_G.to_undirected(), 
                      'lambda_dist',
                      k=None,
                      kind = 'laplacian_norm')

@metrics.register
def nc_adjacency_dist(synthetic_G: nx.Graph,
                  real_G: nx.Graph,
                  **kwargs) -> float:
    """Run the evaluated metric."""
    return nc_compare(synthetic_G.to_undirected(), 
                      real_G.to_undirected(), 
                      'lambda_dist',
                      k=None,
                      kind = 'adjacency')

@metrics.register
def nc_vertex_edge_distance(synthetic_G: nx.Graph,
                  real_G: nx.Graph,
                  **kwargs) -> float:
    """Run the evaluated metric.
    
    Do '1 -' because this metric is similarity not distance.
    """
    return 1 - nc_compare(synthetic_G, 
                           real_G, 
                          'vertex_edge_distance')

@metrics.register
def nc_resistance_distance(synthetic_G: nx.Graph,
                  real_G: nx.Graph,
                  **kwargs) -> float:
    """Run the evaluated metric."""
    return nc_compare(synthetic_G,
                        real_G,
                        'resistance_distance',
                        check_connected = False,
                        renormalized = True)

@metrics.register
def bias_flood_depth(
                 synthetic_results: pd.DataFrame,
                 real_results: pd.DataFrame,
                 synthetic_subs: gpd.GeoDataFrame,
                 real_subs: gpd.GeoDataFrame,
                 **kwargs) -> float:
        """Run the evaluated metric."""
        
        def _f(x):
            return np.trapz(x.value,x.duration)

        syn_flooding = extract_var(synthetic_results,
                                    'flooding').groupby('id').apply(_f)
        syn_area = synthetic_subs.impervious_area.sum()
        syn_tot = syn_flooding.sum() / syn_area

        real_flooding = extract_var(real_results,
                                    'flooding').groupby('id').apply(_f)
        real_area = real_subs.impervious_area.sum()
        real_tot = real_flooding.sum() / real_area

        return (syn_tot - real_tot) / real_tot

@metrics.register
def kstest_edge_betweenness( 
                 synthetic_G: nx.Graph,
                 real_G: nx.Graph,
                 **kwargs) -> float:
        """Run the evaluated metric."""
        syn_betweenness = edge_betweenness_centrality(synthetic_G, weight=None)
        real_betweenness = edge_betweenness_centrality(real_G, weight=None)

        #TODO does it make more sense to use statistic or pvalue?
        return stats.ks_2samp(list(syn_betweenness.values()),
                              list(real_betweenness.values())).statistic

@metrics.register
def kstest_betweenness( 
                 synthetic_G: nx.Graph,
                 real_G: nx.Graph,
                 **kwargs) -> float:
        """Run the evaluated metric."""
        syn_betweenness = nx.betweenness_centrality(synthetic_G, weight=None)
        real_betweenness = nx.betweenness_centrality(real_G, weight=None)

        #TODO does it make more sense to use statistic or pvalue?
        return stats.ks_2samp(list(syn_betweenness.values()),
                              list(real_betweenness.values())).statistic

@metrics.register
def outlet_kstest_diameters(real_G: nx.Graph,
                            synthetic_G: nx.Graph,
                            real_results: pd.DataFrame,
                            real_subs: gpd.GeoDataFrame,
                            **kwargs) -> float:
    """Outlet KStest diameters.

    Calculate the Kolmogorov-Smirnov statistic of the diameters in the subgraph
    that drains to the dominant outlet node. The dominant outlet node of the
    'real' network is calculated by dominant_outlet, while the dominant outlet
    node of the 'synthetic' network is calculated by best_outlet_match.
    """
    # Identify synthetic and real outlet arcs
    sg_syn, _ = best_outlet_match(synthetic_G, real_subs)
    sg_real, _ = dominant_outlet(real_G, real_results)
    
    # Extract the diameters
    syn_diameters = nx.get_edge_attributes(sg_syn, 'diameter')
    real_diameters = nx.get_edge_attributes(sg_real, 'diameter')
    return stats.ks_2samp(list(syn_diameters.values()),
                         list(real_diameters.values())).statistic<|MERGE_RESOLUTION|>--- conflicted
+++ resolved
@@ -587,11 +587,7 @@
     results = pd.merge(real_results[['date','sub_id','value']],
                             synthetic_results[['date','sub_id','value']],
                             on = ['date','sub_id'],
-<<<<<<< HEAD
-                            suffixes = ('_real', '_sim'),
-=======
                             suffixes = ('_real', '_syn'),
->>>>>>> d0f86a0e
                             how = 'outer'
                             )
     
