"""Metric utilities module for SWMManywhere.

A module for metrics, the metrics registry object and utilities for calculating
metrics (such as NSE or timeseries data alignment) used in SWMManywhere.
"""
from collections import defaultdict
from inspect import signature
from itertools import product
from typing import Callable, Optional

import cytoolz.curried as tlz
import geopandas as gpd
import joblib
import netcomp
import networkx as nx
import numpy as np
import pandas as pd
import shapely
from scipy import stats

<<<<<<< HEAD
from swmmanywhere.logging import logger
=======
>>>>>>> 6021815c
from swmmanywhere.parameters import MetricEvaluation


class MetricRegistry(dict): 
    """Registry object.""" 
    def _log_completion(self, func):
        def _wrapper(*args, **kwargs):
            result = func(*args, **kwargs)
            logger.info(f'{func.__name__} completed')
            return result
        return _wrapper
    
    def register(self, func: Callable) -> Callable:
        """Register a metric."""
        if func.__name__ in self:
            raise ValueError(f"{func.__name__} already in the metric registry!")

        allowable_params = {"synthetic_results": pd.DataFrame,
                            "real_results": pd.DataFrame,
                            "synthetic_subs": gpd.GeoDataFrame,
                            "real_subs": gpd.GeoDataFrame,
                            "synthetic_G": nx.Graph,
                            "real_G": nx.Graph,
                            "metric_evaluation": MetricEvaluation}

        sig = signature(func)
        for param, obj in sig.parameters.items():
            if param == 'kwargs':
                continue
            if param not in allowable_params:
                raise ValueError(f"{param} of {func.__name__} not allowed.")
            if obj.annotation != allowable_params[param]:
                raise ValueError(f"""{param} of {func.__name__} should be of
                                 type {allowable_params[param]}, not 
                                 {obj.__class__}.""")
        self[func.__name__] = self._log_completion(func)
        return func

    def __getattr__(self, name):
        """Get a metric from the graphfcn dict."""
        try:
            return self[name]
        except KeyError:
            raise AttributeError(f"{name} NOT in the metric registry!")
        

metrics = MetricRegistry()

def iterate_metrics(synthetic_results: pd.DataFrame, 
                    synthetic_subs: gpd.GeoDataFrame,
                    synthetic_G: nx.Graph,
                    real_results: pd.DataFrame,
                    real_subs: gpd.GeoDataFrame,
                    real_G: nx.Graph,
                    metric_list: list[str],
                    metric_evaluation: MetricEvaluation) -> dict[str, float]:
    """Iterate a list of metrics over a graph.

    Args:
        synthetic_results (pd.DataFrame): The synthetic results.
        synthetic_subs (gpd.GeoDataFrame): The synthetic subcatchments.
        synthetic_G (nx.Graph): The synthetic graph.
        real_results (pd.DataFrame): The real results.
        real_subs (gpd.GeoDataFrame): The real subcatchments.
        real_G (nx.Graph): The real graph.
        metric_list (list[str]): A list of metrics to iterate.
        metric_evaluation (MetricEvaluation): The metric evaluation parameters.

    Returns:
        dict[str, float]: The results of the metrics.
    """
    not_exists = [m for m in metric_list if m not in metrics]
    if not_exists:
        raise ValueError(f"Metrics are not registered:\n{', '.join(not_exists)}")
    
    kwargs = {
        "synthetic_results": synthetic_results,
        "synthetic_subs": synthetic_subs,
        "synthetic_G": synthetic_G,
        "real_results": real_results,
        "real_subs": real_subs,
        "real_G": real_G,
        "metric_evaluation": metric_evaluation
    }

    return {m : metrics[m](**kwargs) for m in metric_list}

def extract_var(df: pd.DataFrame,
                     var: str) -> pd.DataFrame:
    """Extract var from a dataframe."""
    df_ = df.loc[df.variable == var].copy()
    df_.loc[:,'duration'] = (df_.date - \
                        df_.date.min()).dt.total_seconds()
    return df_

def align_calc_nse(synthetic_results: pd.DataFrame, 
                  real_results: pd.DataFrame, 
                  variable: str, 
                  syn_ids: list,
                  real_ids: list) -> float | None:
    """Align and calculate NSE.

    Align the synthetic and real data and calculate the Nash-Sutcliffe
    efficiency (NSE) of the variable over time. In cases where the synthetic
    data is does not overlap the real data, the value is interpolated.
    """
    synthetic_results = synthetic_results.copy()
    real_results = real_results.copy()

    # Format dates
    synthetic_results['date'] = pd.to_datetime(synthetic_results['date'])
    real_results['date'] = pd.to_datetime(real_results['date'])

    # Help alignment
    synthetic_results.id = synthetic_results.id.astype(str)
    real_results.id = real_results.id.astype(str)
    syn_ids = [str(x) for x in syn_ids]
    real_ids = [str(x) for x in real_ids]

    # Extract data
    syn_data = extract_var(synthetic_results, variable)
    syn_data = syn_data.loc[syn_data.id.isin(syn_ids)]
    syn_data = syn_data.groupby('date').value.sum()

    real_data = extract_var(real_results, variable)
    real_data = real_data.loc[real_data.id.isin(real_ids)]
    real_data = real_data.groupby('date').value.sum()
    
    # Align data
    df = pd.merge(syn_data, 
                  real_data, 
                  left_index = True,
                  right_index = True,
                  suffixes=('_syn', '_real'), 
                  how='outer').sort_index()

    # Interpolate to time in real data
    df['value_syn'] = df.value_syn.interpolate().to_numpy()
    df = df.dropna(subset=['value_real'])

    # Calculate NSE
    return nse(df.value_real, df.value_syn)

def create_subgraph(G: nx.Graph,
                    nodes: list) -> nx.Graph:
    """Create a subgraph.
    
    Create a subgraph of G based on the nodes list. Taken from networkx 
    documentation: https://networkx.org/documentation/stable/reference/classes/generated/networkx.Graph.subgraph.html
    
    Args:
        G (nx.Graph): The original graph.
        nodes (list): The list of nodes to include in the subgraph.

    Returns:
        nx.Graph: The subgraph.
    """
    # Create a subgraph SG based on a (possibly multigraph) G
    SG = G.__class__()
    SG.add_nodes_from((n, G.nodes[n]) for n in nodes)
    if SG.is_multigraph():
        SG.add_edges_from((n, nbr, key, d)
            for n, nbrs in G.adj.items() if n in nodes
            for nbr, keydict in nbrs.items() if nbr in nodes
            for key, d in keydict.items())
    else:
        SG.add_edges_from((n, nbr, d)
            for n, nbrs in G.adj.items() if n in nodes
            for nbr, d in nbrs.items() if nbr in nodes)
    SG.graph.update(G.graph)
    return SG

def nse(y: np.ndarray,
        yhat: np.ndarray) -> float | None:
    """Calculate Nash-Sutcliffe efficiency (NSE)."""
    if np.std(y) == 0:
        return None
    return 1 - np.sum((y - yhat)**2) / np.sum((y - np.mean(y))**2)

def median_nse_by_group(results: pd.DataFrame,
                        gb_key: str) -> float | None:
    """Median NSE by group.

    Calculate the median Nash-Sutcliffe efficiency (NSE) of a variable over time
    for each group in the results dataframe, and return the median of these
    values.

    Args:
        results (pd.DataFrame): The results dataframe.
        gb_key (str): The column to group by.

    Returns:
        float: The median NSE.
    """
    val = (
        results
        .groupby(['date',gb_key])
        .sum()
        .reset_index()
        .groupby(gb_key)
        .apply(lambda x: nse(x.value_real, x.value_sim))
        .median()
    )
    if not isinstance(val, float):
        return None
    return val


def nodes_to_subs(G: nx.Graph,
                  subs: gpd.GeoDataFrame) -> gpd.GeoDataFrame:
    """Nodes to subcatchments.

    Classify the nodes of the graph to the subcatchments of the subs dataframe.

    Args:
        G (nx.Graph): The graph.
        subs (gpd.GeoDataFrame): The subcatchments.

    Returns:
        gpd.GeoDataFrame: A dataframe from the nodes and data, and the 
            subcatchment information, distinguished by the column 'sub_id'.
    """
    nodes_df = pd.DataFrame([{'id' :x, **d} for x,d in G.nodes(data=True)])
    nodes_joined = (
        gpd.GeoDataFrame(nodes_df, 
                        geometry=gpd.points_from_xy(nodes_df.x, 
                                                    nodes_df.y),
                        crs = G.graph['crs'])
        .sjoin(subs.rename(columns = {'id' : 'sub_id'}), 
               how="inner", 
               predicate="within")
    )
    return nodes_joined

def best_outlet_match(synthetic_G: nx.Graph,
                      real_subs: gpd.GeoDataFrame) -> tuple[nx.Graph,int]:
    """Best outlet match.
    
    Identify the outlet with the most nodes within the real_subs and return the
    subgraph of the synthetic graph of nodes that drain to that outlet.

    Args:
        synthetic_G (nx.Graph): The synthetic graph.
        real_subs (gpd.GeoDataFrame): The real subcatchments.

    Returns:
        nx.Graph: The subgraph of the synthetic graph for the outlet with the 
            most nodes within the real_subs.
        int: The id of the outlet.
    """
    nodes_joined = nodes_to_subs(synthetic_G, real_subs)
    
    # Select the most common outlet
    outlet = nodes_joined.outlet.value_counts().idxmax()

    # Subselect the matching graph
    outlet_nodes = [n for n, d in synthetic_G.nodes(data=True) 
                    if d['outlet'] == outlet]
    sg = create_subgraph(synthetic_G,outlet_nodes)
    return sg, outlet

def dominant_outlet(G: nx.DiGraph,
                    results: pd.DataFrame) -> tuple[nx.DiGraph,int]:
    """Dominant outlet.

    Identify the outlet with highest flow along it and return the
    subgraph of the graph of nodes that drain to that outlet.

    Args:
        G (nx.DiGraph): The graph.
        results (pd.DataFrame): The results, which include a 'flow' and 'id' 
            column.

    Returns:
        nx.Graph: The subgraph of nodes/arcs that the reach max flow outlet
        int: The id of the outlet.
    """
    # Identify outlets of the graph
    outlets = [n for n, outdegree in G.out_degree() 
               if outdegree == 0]
    outlet_arcs = [d['id'] for u,v,d in G.edges(data=True) 
                   if v in outlets]
    
    # Identify the outlet with the highest flow
    outlet_flows = results.loc[(results.variable == 'flow') &
                               (results.id.isin(outlet_arcs))]
    max_outlet_arc = outlet_flows.groupby('id').value.median().idxmax()
    max_outlet = [v for u,v,d in G.edges(data=True) 
                  if d['id'] == max_outlet_arc][0]
    
    # Subselect the matching graph
    sg = create_subgraph(G, nx.ancestors(G, max_outlet) | {max_outlet})
    return sg, max_outlet

def nc_compare(G1, G2, funcname, **kw):
    """Compare two graphs using netcomp."""
    A1,A2 = [nx.adjacency_matrix(G) for G in (G1,G2)]
    return getattr(netcomp, funcname)(A1,A2,**kw)

def edge_betweenness_centrality(G: nx.Graph, 
                                normalized: bool = True,
                                weight: Optional[str] = "weight", 
                                njobs: int = -1):
    """Parallel betweenness centrality function."""
    njobs = joblib.cpu_count(True) if njobs == -1 else njobs
    node_chunks = tlz.partition_all(G.order() // njobs, G.nodes())
    bt_func = tlz.partial(nx.edge_betweenness_centrality_subset, 
                          G=G, 
                          normalized=normalized, 
                          weight=weight)
    bt_sc = joblib.Parallel(n_jobs=njobs)(
        joblib.delayed(bt_func)(sources=nodes, 
                                targets=G.nodes()) for nodes in node_chunks
    )

    # Merge the betweenness centrality results
    bt_c: dict[int, float] = defaultdict(float)
    for bt in bt_sc:
        for n, v in bt.items():
            bt_c[n] += v
    return bt_c

def align_by_shape(var,
                          synthetic_results: pd.DataFrame,
                          real_results: pd.DataFrame,
                          shapes: gpd.GeoDataFrame,
                          synthetic_G: nx.Graph,
                          real_G: nx.Graph) -> pd.DataFrame:
    """Align by subcatchment.

    Align synthetic and real results by shape and return the results.

    Args:
        var (str): The variable to align.
        synthetic_results (pd.DataFrame): The synthetic results.
        real_results (pd.DataFrame): The real results.
        shapes (gpd.GeoDataFrame): The shapes to align by (e.g., grid or real_subs).
        synthetic_G (nx.Graph): The synthetic graph.
        real_G (nx.Graph): The real graph.
    """
    synthetic_joined = nodes_to_subs(synthetic_G, shapes)
    real_joined = nodes_to_subs(real_G, shapes)

    # Extract data
    real_results = extract_var(real_results, var)
    synthetic_results = extract_var(synthetic_results, var)

    # Format to help alignment
    real_results.id = real_results.id.astype(str)
    synthetic_results.id = synthetic_results.id.astype(str)
    real_joined.id = real_joined.id.astype(str)
    synthetic_joined.id = synthetic_joined.id.astype(str)


    # Align data
    synthetic_results = pd.merge(synthetic_results,
                                 synthetic_joined[['id','sub_id']],
                                 on='id')
    real_results = pd.merge(real_results,
                            real_joined[['id','sub_id']],
                            on='id')
    
    results = pd.merge(real_results[['date','sub_id','value']],
                            synthetic_results[['date','sub_id','value']],
                            on = ['date','sub_id'],
                            suffixes = ('_real', '_sim')
                            )
    return results

def create_grid(bbox: tuple,
<<<<<<< HEAD
                scale: float):
    """Create a grid of polygons."""
    dx = scale
    dy = scale
    minx, miny, maxx, maxy = bbox

    grid = []
    for i in range(int((maxx - minx) // dx + 1)):
        for j in range(int((maxy - miny) // dy + 1)):
            grid.append({'geometry' : shapely.Polygon([(minx + i * dx, 
                                                        miny + j * dy),
                                 (minx + (i + 1) * dx, miny + j * dy),
                                 (minx + (i + 1) * dx, miny + (j + 1) * dy),
                                 (minx + i * dx, miny + (j + 1) * dy)]),
                         'sub_id' : f'{i}_{j}'})
=======
                scale: float | tuple[float,float]) -> gpd.GeoDataFrame:
    """Create a grid of polygons.
    
    Create a grid of polygons based on the bounding box and scale.

    Args:
        bbox (tuple): The bounding box coordinates in the format (minx, miny, 
            maxx, maxy).
        scale (float | tuple): The scale of the grid. If a tuple, the scale is 
            (dx, dy). Otherwise, the scale is dx = dy = scale.
    
    Returns:
        gpd.GeoDataFrame: A geodataframe of the grid.
    """
    minx, miny, maxx, maxy = bbox

    if isinstance(scale, tuple):
        dx, dy = scale
    else: 
        dx = dy = scale
    xmins = np.arange(minx, maxx, dx)
    ymins = np.arange(minx, maxy, dy)
    grid = [{'geometry' : shapely.box(x, y, x + dx, y + dy),
             'sub_id' : i} for i, (x, y) in enumerate(product(xmins, ymins))]

>>>>>>> 6021815c
    return gpd.GeoDataFrame(grid)

@metrics.register
def nc_deltacon0(synthetic_G: nx.Graph,
                  real_G: nx.Graph,
                  **kwargs) -> float:
    """Run the evaluated metric."""
    return nc_compare(synthetic_G, 
                      real_G, 
                      'deltacon0',
                      eps = 1e-10)

@metrics.register
def nc_laplacian_dist(synthetic_G: nx.Graph,
                  real_G: nx.Graph,
                  **kwargs) -> float:
    """Run the evaluated metric."""
    return nc_compare(synthetic_G, 
                      real_G, 
                      'lambda_dist',
                      k=10,
                      kind = 'laplacian')

@metrics.register
def nc_laplacian_norm_dist(synthetic_G: nx.Graph,
                  real_G: nx.Graph,
                  **kwargs) -> float:
    """Run the evaluated metric."""
    return nc_compare(synthetic_G, 
                      real_G, 
                      'lambda_dist',
                      k=10,
                      kind = 'laplacian_norm')

@metrics.register
def nc_adjacency_dist(synthetic_G: nx.Graph,
                  real_G: nx.Graph,
                  **kwargs) -> float:
    """Run the evaluated metric."""
    return nc_compare(synthetic_G, 
                      real_G, 
                      'lambda_dist',
                      k=10,
                      kind = 'adjacency')

@metrics.register
def nc_vertex_edge_distance(synthetic_G: nx.Graph,
                  real_G: nx.Graph,
                  **kwargs) -> float:
    """Run the evaluated metric.
    
    Do '1 -' because this metric is similarity not distance.
    """
    return 1 - nc_compare(synthetic_G, 
                           real_G, 
                          'vertex_edge_distance')

@metrics.register
def nc_resistance_distance(synthetic_G: nx.Graph,
                  real_G: nx.Graph,
                  **kwargs) -> float:
    """Run the evaluated metric."""
    return nc_compare(synthetic_G,
                        real_G,
                        'resistance_distance',
                        check_connected = False,
                        renormalized = True)

@metrics.register
def bias_flood_depth(
                 synthetic_results: pd.DataFrame,
                 real_results: pd.DataFrame,
                 synthetic_subs: gpd.GeoDataFrame,
                 real_subs: gpd.GeoDataFrame,
                 **kwargs) -> float:
        """Run the evaluated metric."""
        
        def _f(x):
            return np.trapz(x.value,x.duration)

        syn_flooding = extract_var(synthetic_results,
                                    'flooding').groupby('id').apply(_f)
        syn_area = synthetic_subs.impervious_area.sum()
        syn_tot = syn_flooding.sum() / syn_area

        real_flooding = extract_var(real_results,
                                    'flooding').groupby('id').apply(_f)
        real_area = real_subs.impervious_area.sum()
        real_tot = real_flooding.sum() / real_area

        return (syn_tot - real_tot) / real_tot

@metrics.register
def kstest_edge_betweenness( 
                 synthetic_G: nx.Graph,
                 real_G: nx.Graph,
                 **kwargs) -> float:
        """Run the evaluated metric."""
        syn_betweenness = edge_betweenness_centrality(synthetic_G, weight=None)
        real_betweenness = edge_betweenness_centrality(real_G, weight=None)

        #TODO does it make more sense to use statistic or pvalue?
        return stats.ks_2samp(list(syn_betweenness.values()),
                              list(real_betweenness.values())).statistic

@metrics.register
def kstest_betweenness( 
                 synthetic_G: nx.Graph,
                 real_G: nx.Graph,
                 **kwargs) -> float:
        """Run the evaluated metric."""
        syn_betweenness = nx.betweenness_centrality(synthetic_G, weight=None)
        real_betweenness = nx.betweenness_centrality(real_G, weight=None)

        #TODO does it make more sense to use statistic or pvalue?
        return stats.ks_2samp(list(syn_betweenness.values()),
                              list(real_betweenness.values())).statistic

@metrics.register
def outlet_nse_flow(synthetic_G: nx.Graph,
                  synthetic_results: pd.DataFrame,
                  real_G: nx.Graph,
                  real_results: pd.DataFrame,
                  real_subs: gpd.GeoDataFrame,
                  **kwargs) -> float | None:
    """Outlet NSE flow.

    Calculate the Nash-Sutcliffe efficiency (NSE) of flow over time, where flow
    is measured as the total flow of all arcs that drain to the 'dominant'
    outlet node. The dominant outlet node of the 'real' network is calculated by
    dominant_outlet, while the dominant outlet node of the 'synthetic' network
    is calculated by best_outlet_match.
    """
    # Identify synthetic and real arcs that flow into the best outlet node
    _, syn_outlet = best_outlet_match(synthetic_G, real_subs)
    syn_arc = [d['id'] for u,v,d in synthetic_G.edges(data=True)
                if v == syn_outlet]
    _, real_outlet = dominant_outlet(real_G, real_results)
    real_arc = [d['id'] for u,v,d in real_G.edges(data=True)
                if v == real_outlet]
    
    return align_calc_nse(synthetic_results, 
                         real_results, 
                         'flow', 
                         syn_arc, 
                         real_arc)

@metrics.register
def outlet_nse_flooding(synthetic_G: nx.Graph,
                  synthetic_results: pd.DataFrame,
                  real_G: nx.Graph,
                  real_results: pd.DataFrame,
                  real_subs: gpd.GeoDataFrame,
                  **kwargs) -> float | None:
    """Outlet NSE flooding.
    
    Calculate the Nash-Sutcliffe efficiency (NSE) of flooding over time, where
    flooding is the total volume of flooded water across all nodes that drain
    to the 'dominant' outlet node. The dominant outlet node of the 'real' 
    network is calculated by dominant_outlet, while the dominant outlet node of
    the 'synthetic' network is calculated by best_outlet_match.
    """
    # Identify synthetic and real outlet arcs
    sg_syn, _ = best_outlet_match(synthetic_G, real_subs)
    sg_real, _ = dominant_outlet(real_G, real_results)
    
    return align_calc_nse(synthetic_results, 
                         real_results, 
                         'flooding', 
                         list(sg_syn.nodes),
                         list(sg_real.nodes))

@metrics.register
def outlet_kstest_diameters(real_G: nx.Graph,
                            synthetic_G: nx.Graph,
                            real_results: pd.DataFrame,
                            real_subs: gpd.GeoDataFrame,
                            **kwargs) -> float:
    """Outlet KStest diameters.

    Calculate the Kolmogorov-Smirnov statistic of the diameters in the subgraph
    that drains to the dominant outlet node. The dominant outlet node of the
    'real' network is calculated by dominant_outlet, while the dominant outlet
    node of the 'synthetic' network is calculated by best_outlet_match.
    """
    # Identify synthetic and real outlet arcs
    sg_syn, _ = best_outlet_match(synthetic_G, real_subs)
    sg_real, _ = dominant_outlet(real_G, real_results)
    
    # Extract the diameters
    syn_diameters = nx.get_edge_attributes(sg_syn, 'diameter')
    real_diameters = nx.get_edge_attributes(sg_real, 'diameter')
    return stats.ks_2samp(list(syn_diameters.values()),
                         list(real_diameters.values())).statistic

@metrics.register
def outlet_pbias_length(real_G: nx.Graph,
                        synthetic_G: nx.Graph,
                        real_results: pd.DataFrame,
                        real_subs: gpd.GeoDataFrame,
                        **kwargs) -> float:
<<<<<<< HEAD
    """Outlet PBIAS length.
=======
    r"""Outlet PBIAS length.
>>>>>>> 6021815c

    Calculate the percent bias of the total edge length in the subgraph that
    drains to the dominant outlet node. The dominant outlet node of the 'real'
    network is calculated by dominant_outlet, while the dominant outlet node of
    the 'synthetic' network is calculated by best_outlet_match.
<<<<<<< HEAD
=======

    The percentage bias is calculated as:

    .. math::

        pbias = \\frac{{syn\_length - real\_length}}{{real\_length}}

    where:
    - :math:`syn\_length` is the synthetic length,
    - :math:`real\_length` is the real length.
>>>>>>> 6021815c
    """
    # Identify synthetic and real outlet arcs
    sg_syn, _ = best_outlet_match(synthetic_G, real_subs)
    sg_real, _ = dominant_outlet(real_G, real_results)
    
    # Calculate the percent bias
    syn_length = sum([d['length'] for u,v,d in sg_syn.edges(data=True)])
    real_length = sum([d['length'] for u,v,d in sg_real.edges(data=True)])
    return (syn_length - real_length) / real_length

@metrics.register
def outlet_pbias_nmanholes(real_G: nx.Graph,
                           synthetic_G: nx.Graph,
                           real_results: pd.DataFrame,
                           real_subs: gpd.GeoDataFrame,
                           **kwargs) -> float:
<<<<<<< HEAD
    """Outlet PBIAS number of manholes (nodes).
=======
    r"""Outlet PBIAS number of manholes (nodes).
>>>>>>> 6021815c

    Calculate the percent bias of the total number of nodes in the subgraph
    that drains to the dominant outlet node. The dominant outlet node of the
    'real' network is calculated by dominant_outlet, while the dominant outlet
    node of the 'synthetic' network is calculated by best_outlet_match.
<<<<<<< HEAD
=======

    The percentage bias is calculated as:

    .. math::

        pbias = \\frac{{syn\_nnodes - real\_nnodes}}{{real\_nnodes}}

    where:
    - :math:`syn\_nnodes` is the number of synthetic nodes,
    - :math:`real\_nnodes` is the real number of nodes.
>>>>>>> 6021815c
    """
    # Identify synthetic and real outlet arcs
    sg_syn, _ = best_outlet_match(synthetic_G, real_subs)
    sg_real, _ = dominant_outlet(real_G, real_results)
    
    return (sg_syn.number_of_nodes() - sg_real.number_of_nodes()) \
        / sg_real.number_of_nodes()

@metrics.register
def outlet_pbias_npipes(real_G: nx.Graph,
                        synthetic_G: nx.Graph,
                        real_results: pd.DataFrame,
                        real_subs: gpd.GeoDataFrame,
                        **kwargs) -> float:
<<<<<<< HEAD
    """Outlet PBIAS number of pipes (edges).
=======
    r"""Outlet PBIAS number of pipes (edges).
>>>>>>> 6021815c

    Calculate the percent bias of the total number of edges in the subgraph
    that drains to the dominant outlet node. The dominant outlet node of the
    'real' network is calculated by dominant_outlet, while the dominant outlet
    node of the 'synthetic' network is calculated by best_outlet_match.
<<<<<<< HEAD
=======

    
    The percentage bias is calculated as:

    .. math::

        pbias = \\frac{{syn\_nedges - real\_nedges}}{{real\_nedges}}

    where:
    - :math:`syn\_nedges` is the number of synthetic edges,
    - :math:`real\_nedges` is the real number of edges.
>>>>>>> 6021815c
    """
    # Identify synthetic and real outlet arcs
    sg_syn, _ = best_outlet_match(synthetic_G, real_subs)
    sg_real, _ = dominant_outlet(real_G, real_results)
    
    return (sg_syn.number_of_edges() - sg_real.number_of_edges()) \
        / sg_real.number_of_edges()


@metrics.register
def subcatchment_nse_flooding(synthetic_G: nx.Graph,
                            real_G: nx.Graph,
                            synthetic_results: pd.DataFrame,
                            real_results: pd.DataFrame,
                            real_subs: gpd.GeoDataFrame,
                            **kwargs) -> float | None:
    """Subcatchment NSE flooding.
    
    Classify synthetic nodes to real subcatchments and calculate the NSE of
    flooding over time for each subcatchment. The metric produced is the median
    NSE across all subcatchments.
    """
    results = align_by_shape('flooding',
                                    synthetic_results = synthetic_results,
                                    real_results = real_results,
                                    shapes = real_subs,
                                    synthetic_G = synthetic_G,
                                    real_G = real_G)
    
    return median_nse_by_group(results, 'sub_id')

@metrics.register
def grid_nse_flooding(synthetic_G: nx.Graph,
                            real_G: nx.Graph,
                            synthetic_results: pd.DataFrame,
                            real_results: pd.DataFrame,
                            real_subs: gpd.GeoDataFrame,
                            metric_evaluation: MetricEvaluation,
<<<<<<< HEAD
                            **kwargs) -> float | None:
=======
                            **kwargs) -> float:
>>>>>>> 6021815c
    """Grid NSE flooding.
    
    Classify synthetic nodes to a grid and calculate the NSE of
    flooding over time for each grid cell. The metric produced is the median
    NSE across all grid cells.
    """
    scale = metric_evaluation.grid_scale
    grid = create_grid(real_subs.total_bounds,
                       scale)
    grid.crs = real_subs.crs

    results = align_by_shape('flooding',
                                    synthetic_results = synthetic_results,
                                    real_results = real_results,
                                    shapes = grid,
                                    synthetic_G = synthetic_G,
                                    real_G = real_G)
    
    return median_nse_by_group(results, 'sub_id')<|MERGE_RESOLUTION|>--- conflicted
+++ resolved
@@ -18,10 +18,7 @@
 import shapely
 from scipy import stats
 
-<<<<<<< HEAD
 from swmmanywhere.logging import logger
-=======
->>>>>>> 6021815c
 from swmmanywhere.parameters import MetricEvaluation
 
 
@@ -392,23 +389,6 @@
     return results
 
 def create_grid(bbox: tuple,
-<<<<<<< HEAD
-                scale: float):
-    """Create a grid of polygons."""
-    dx = scale
-    dy = scale
-    minx, miny, maxx, maxy = bbox
-
-    grid = []
-    for i in range(int((maxx - minx) // dx + 1)):
-        for j in range(int((maxy - miny) // dy + 1)):
-            grid.append({'geometry' : shapely.Polygon([(minx + i * dx, 
-                                                        miny + j * dy),
-                                 (minx + (i + 1) * dx, miny + j * dy),
-                                 (minx + (i + 1) * dx, miny + (j + 1) * dy),
-                                 (minx + i * dx, miny + (j + 1) * dy)]),
-                         'sub_id' : f'{i}_{j}'})
-=======
                 scale: float | tuple[float,float]) -> gpd.GeoDataFrame:
     """Create a grid of polygons.
     
@@ -434,7 +414,6 @@
     grid = [{'geometry' : shapely.box(x, y, x + dx, y + dy),
              'sub_id' : i} for i, (x, y) in enumerate(product(xmins, ymins))]
 
->>>>>>> 6021815c
     return gpd.GeoDataFrame(grid)
 
 @metrics.register
@@ -636,18 +615,12 @@
                         real_results: pd.DataFrame,
                         real_subs: gpd.GeoDataFrame,
                         **kwargs) -> float:
-<<<<<<< HEAD
-    """Outlet PBIAS length.
-=======
     r"""Outlet PBIAS length.
->>>>>>> 6021815c
 
     Calculate the percent bias of the total edge length in the subgraph that
     drains to the dominant outlet node. The dominant outlet node of the 'real'
     network is calculated by dominant_outlet, while the dominant outlet node of
     the 'synthetic' network is calculated by best_outlet_match.
-<<<<<<< HEAD
-=======
 
     The percentage bias is calculated as:
 
@@ -658,7 +631,6 @@
     where:
     - :math:`syn\_length` is the synthetic length,
     - :math:`real\_length` is the real length.
->>>>>>> 6021815c
     """
     # Identify synthetic and real outlet arcs
     sg_syn, _ = best_outlet_match(synthetic_G, real_subs)
@@ -675,18 +647,12 @@
                            real_results: pd.DataFrame,
                            real_subs: gpd.GeoDataFrame,
                            **kwargs) -> float:
-<<<<<<< HEAD
-    """Outlet PBIAS number of manholes (nodes).
-=======
     r"""Outlet PBIAS number of manholes (nodes).
->>>>>>> 6021815c
 
     Calculate the percent bias of the total number of nodes in the subgraph
     that drains to the dominant outlet node. The dominant outlet node of the
     'real' network is calculated by dominant_outlet, while the dominant outlet
     node of the 'synthetic' network is calculated by best_outlet_match.
-<<<<<<< HEAD
-=======
 
     The percentage bias is calculated as:
 
@@ -697,7 +663,6 @@
     where:
     - :math:`syn\_nnodes` is the number of synthetic nodes,
     - :math:`real\_nnodes` is the real number of nodes.
->>>>>>> 6021815c
     """
     # Identify synthetic and real outlet arcs
     sg_syn, _ = best_outlet_match(synthetic_G, real_subs)
@@ -712,18 +677,12 @@
                         real_results: pd.DataFrame,
                         real_subs: gpd.GeoDataFrame,
                         **kwargs) -> float:
-<<<<<<< HEAD
-    """Outlet PBIAS number of pipes (edges).
-=======
     r"""Outlet PBIAS number of pipes (edges).
->>>>>>> 6021815c
 
     Calculate the percent bias of the total number of edges in the subgraph
     that drains to the dominant outlet node. The dominant outlet node of the
     'real' network is calculated by dominant_outlet, while the dominant outlet
     node of the 'synthetic' network is calculated by best_outlet_match.
-<<<<<<< HEAD
-=======
 
     
     The percentage bias is calculated as:
@@ -735,7 +694,6 @@
     where:
     - :math:`syn\_nedges` is the number of synthetic edges,
     - :math:`real\_nedges` is the real number of edges.
->>>>>>> 6021815c
     """
     # Identify synthetic and real outlet arcs
     sg_syn, _ = best_outlet_match(synthetic_G, real_subs)
@@ -774,11 +732,7 @@
                             real_results: pd.DataFrame,
                             real_subs: gpd.GeoDataFrame,
                             metric_evaluation: MetricEvaluation,
-<<<<<<< HEAD
                             **kwargs) -> float | None:
-=======
-                            **kwargs) -> float:
->>>>>>> 6021815c
     """Grid NSE flooding.
     
     Classify synthetic nodes to a grid and calculate the NSE of
