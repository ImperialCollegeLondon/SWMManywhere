"""Metric utilities module for SWMManywhere.

A module for metrics, the metrics registry object and utilities for calculating
metrics (such as NSE or timeseries data alignment) used in SWMManywhere.
"""
from __future__ import annotations

from collections import defaultdict
from itertools import product
from typing import Callable, Optional, get_type_hints

import cytoolz.curried as tlz
import geopandas as gpd
import joblib
import netcomp
import networkx as nx
import numpy as np
import pandas as pd
import shapely
from scipy import stats

from swmmanywhere.logging import logger
from swmmanywhere.parameters import MetricEvaluation


class MetricRegistry(dict): 
    """Registry object.""" 
    def _log_completion(self, func):
        def _wrapper(*args, **kwargs):
            result = func(*args, **kwargs)
            logger.info(f'{func.__name__} completed')
            return result
        return _wrapper
    
    def register(self, func: Callable) -> Callable:
        """Register a metric."""
        if func.__name__ in self:
            raise ValueError(f"{func.__name__} already in the metric registry!")

        allowable_params = {"synthetic_results": pd.DataFrame,
                            "real_results": pd.DataFrame,
                            "synthetic_subs": gpd.GeoDataFrame,
                            "real_subs": gpd.GeoDataFrame,
                            "synthetic_G": nx.Graph,
                            "real_G": nx.Graph,
                            "metric_evaluation": MetricEvaluation}

        # Use get_type_hints to resolve annotations, 
        # considering 'from __future__ import annotations'
        type_hints = get_type_hints(func)

        for param, annotation in type_hints.items():
            if param in ('kwargs', 'return'):
                continue
            if param not in allowable_params:
                raise ValueError(f"{param} of {func.__name__} not allowed.")
            if annotation != allowable_params[param]:
                raise ValueError(f"""{param} of {func.__name__} should be of
                                 type {allowable_params[param]}, not 
                                 {annotation}.""")
        self[func.__name__] = self._log_completion(func)
        return func

    def __getattr__(self, name):
        """Get a metric from the graphfcn dict."""
        try:
            return self[name]
        except KeyError:
            raise AttributeError(f"{name} NOT in the metric registry!")
metrics = MetricRegistry()

def iterate_metrics(synthetic_results: pd.DataFrame, 
                    synthetic_subs: gpd.GeoDataFrame,
                    synthetic_G: nx.Graph,
                    real_results: pd.DataFrame,
                    real_subs: gpd.GeoDataFrame,
                    real_G: nx.Graph,
                    metric_list: list[str],
                    metric_evaluation: MetricEvaluation) -> dict[str, float]:
    """Iterate a list of metrics over a graph.

    Args:
        synthetic_results (pd.DataFrame): The synthetic results.
        synthetic_subs (gpd.GeoDataFrame): The synthetic subcatchments.
        synthetic_G (nx.Graph): The synthetic graph.
        real_results (pd.DataFrame): The real results.
        real_subs (gpd.GeoDataFrame): The real subcatchments.
        real_G (nx.Graph): The real graph.
        metric_list (list[str]): A list of metrics to iterate.
        metric_evaluation (MetricEvaluation): The metric evaluation parameters.

    Returns:
        dict[str, float]: The results of the metrics.
    """
    not_exists = [m for m in metric_list if m not in metrics]
    if not_exists:
        raise ValueError(f"Metrics are not registered:\n{', '.join(not_exists)}")
    
    kwargs = {
        "synthetic_results": synthetic_results,
        "synthetic_subs": synthetic_subs,
        "synthetic_G": synthetic_G,
        "real_results": real_results,
        "real_subs": real_subs,
        "real_G": real_G,
        "metric_evaluation": metric_evaluation
    }

    return {m : metrics[m](**kwargs) for m in metric_list}

def extract_var(df: pd.DataFrame,
                     var: str) -> pd.DataFrame:
    """Extract var from a dataframe."""
    df_ = df.loc[df.variable == var].copy()
    df_.loc[:,'duration'] = (df_.date - \
                        df_.date.min()).dt.total_seconds()
    return df_

# Restriction registry
restriction_registry = {}

def register_restriction(restriction_func: Callable):
    """Register a restriction function.
    
    Register a restriction function to the restriction_registry. A restriction
    allows for the restriction of certain combinations of variables within the
    metric_factory. The function should take three arguments, 'scale', 'metric',
    and 'variable', and should raise a ValueError if the combination is not
    allowed. The function should be registered with the '@register_restriction'.
    
    Args:
        restriction_func (Callable): The restriction function to register.
    """
    name = restriction_func.__name__

    # Check if the function is already registered
    if name in restriction_registry:
        raise ValueError(f"Restriction function '{name}' already registered.")
    
    # Validate the restriction
    args = list(get_type_hints(restriction_func).keys())
    if args != ['scale', 'metric', 'variable']:
        raise ValueError(f"""Restriction {restriction_func.__name__} requires 
                         args ('scale', 'metric', 'variable').""")

    # Add the function to the registry
    restriction_registry[name] = restriction_func
    return restriction_func

@register_restriction
def restriction_on_scale(scale: str, 
                         metric: str, 
                         variable: str):
    """Restriction on scale.
    
    Restrict the design variables to the outlet scale if the metric is 'relerror'.

    Args:
        scale (str): The scale of the metric.
        metric (str): The metric.
        variable (str): The variable.
    """
    if variable in ('length', 'nmanholes', 'npipes') and scale != 'outlet':
        raise ValueError(f"Variable {variable} only supported at the outlet scale")

@register_restriction
def restriction_on_metric(scale: str, 
                          metric: str, 
                          variable: str):
    """Restriction on metric.

    Restrict the variable to 'flow' if the metric is 'relerror'.

    Args:
        scale (str): The scale of the metric.
        metric (str): The metric.
        variable (str): The variable.
    """
    if variable in ('length', 'nmanholes', 'npipes') and metric != 'relerror':
        raise ValueError(f"Variable {variable} only valid with relerror metric")


# Coefficient Registry
coef_registry = {}

def register_coef(coef_func: Callable):
    """Register a coefficient function.
    
    Register a coefficient function to the coef_registry. The function should
    take two arguments, 'y' and 'yhat', and return a float. The function should
    be registered with the '@register_coef' decorator.
    
    Args:
        coef_func (Callable): The coefficient function to register.
    """
    name = coef_func.__name__

    # Check if the function is already registered
    if name in coef_registry:
        raise ValueError(f"Coefficient function '{name}' already registered.")
    
    # Validate the function
    args = list(get_type_hints(coef_func).keys())
    if 'y' != args[0] or 'yhat' != args[1]:
        raise ValueError(f"Coef {coef_func.__name__} requires args ('y', 'yhat').")
    
    # Add the function to the registry
    coef_registry[name] = coef_func
    return coef_func

@register_coef
def relerror(y: np.ndarray,
          yhat: np.ndarray) -> float:
    r"""Relative error, relerror.

    Calculate the relative error:

<<<<<<< HEAD
    $$
    PBIAS = \frac{\sum_{i=1}^{n} (Q_{sim,i} - Q_{obs,i})}
                 {\sum_{i=1}^{n} Q_{obs,i}} 
            \times 100
    $$
=======
    .. math::

        relerror = \\frac{{\mean(synthetic) - \mean(real)}}{{\mean(real)}}
>>>>>>> e4798117

    where:

    - \(Q_{\text{sim},i}\) is the simulated value at \(i\),
    - \(Q_{\text{obs},i}\) is the observed value at \(i\),
    - \(n\) is the number of observations.


    Args:
        y (np.ndarray): The real data.
        yhat (np.ndarray): The synthetic data.

    Returns:
        float: The relerror value.
    """
    total_observed = y.mean()
    if total_observed == 0:
        return np.inf
    return (yhat.mean() - total_observed) / total_observed

@register_coef
def nse(y: np.ndarray,
        yhat: np.ndarray) -> float:
    r"""Calculate Nash-Sutcliffe efficiency (NSE).

    Calculate the Nash-Sutcliffe efficiency (NSE):

    $$
    NSE = 1 - \frac{\sum_{i=1}^{n} (Q_{obs,i} - Q_{sim,i})^2}
                   {\sum_{i=1}^{n} (Q_{obs,i} - \overline{Q}_{obs})^2}
    $$

    where:

    - $Q_{obs,i}$ is the observed value at time $i$,
    - $Q_{sim,i}$ is the simulated value at time $i$,
    - $\overline{Q}_{obs}$ is the mean observed value over the simulation period,
    - $n$ is the number of time steps in the simulation period.
    
    Args:
        y (np.array): Observed data array.
        yhat (np.array): Simulated data array.

    Returns:
        float: The NSE value.
    """
    if np.std(y) == 0:
        return np.inf
    return 1 - np.sum(np.square(y - yhat)) / np.sum(np.square(y - np.mean(y)))

@register_coef
def kge(y: np.ndarray,yhat: np.ndarray) -> float:
    r"""Calculate the Kling-Gupta Efficiency (KGE) between simulated and observed data.
    
    Calculate KGE:
    $$
    KGE = 1 - 
        \sqrt{ (r - 1)^2 + 
               (\frac{\sigma_{sim}}{\sigma_{obs}} - 1)^2 + 
               (\frac{\mu_{sim}}{\mu_{obs}} - 1)^2 
        }
    $$

    where:

    - $r$ is the correlation coefficient between observed and simulated value,
    - $\sigma_{sim}$ and $\sigma_{obs}$ are the standard deviations of the 
        simulated and observed value, respectively,
    - $\mu_{sim}$ and $\mu_{obs}$ are the means of the simulated and observed 
        value, respectively.


    Args:
        y (np.array): Observed data array.
        yhat (np.array): Simulated data array.
    
    Returns:
        float: The KGE value.
    """
    if (np.std(y) == 0) | (np.mean(y) == 0):
        return np.inf
    if np.std(yhat) == 0:
        r = 0
    else:
        r = np.corrcoef(yhat, y)[0, 1]
    alpha = np.std(yhat) / np.std(y)
    beta = np.mean(yhat) / np.mean(y)
    kge = 1 - np.sqrt((r - 1)**2 + (alpha - 1)**2 + (beta - 1)**2)
    return kge

def align_calc_coef(synthetic_results: pd.DataFrame, 
                  real_results: pd.DataFrame, 
                  variable: str, 
                  syn_ids: list,
                  real_ids: list,
                  coef_func: Callable = nse) -> float:
    """Align and calculate coef_func.

    Aggregate synthetic and real results by date for specifics ids (i.e., sum
    up over all ids - so we are only comparing timeseries for one aggregation). 
    Align the synthetic and real dates and calculate the coef_func metric
    of the variable over time. In cases where the synthetic
    data is does not overlap the real data, the value is interpolated.

    Args:
        synthetic_results (pd.DataFrame): The synthetic results.
        real_results (pd.DataFrame): The real results.
        variable (str): The variable to align and calculate coef_func for.
        syn_ids (list): The ids of the synthetic data to subselect for.
        real_ids (list): The ids of the real data to subselect for.
        coef_func (Callable, optional): The coefficient to calculate. 
            Defaults to nse.

    Returns:
        float: The coef_func value.
    """
    synthetic_results = synthetic_results.copy()
    real_results = real_results.copy()

    # Format dates
    synthetic_results['date'] = pd.to_datetime(synthetic_results['date'])
    real_results['date'] = pd.to_datetime(real_results['date'])

    # Help alignment
    synthetic_results["id"] = synthetic_results["id"].astype(str)
    real_results["id"] = real_results["id"].astype(str)
    syn_ids = [str(x) for x in syn_ids]
    real_ids = [str(x) for x in real_ids]

    # Extract data
    syn_data = extract_var(synthetic_results, variable)
    syn_data = syn_data.loc[syn_data["id"].isin(syn_ids)]
    syn_data = syn_data.groupby('date').value.sum()

    real_data = extract_var(real_results, variable)
    real_data = real_data.loc[real_data["id"].isin(real_ids)]
    real_data = real_data.groupby('date').value.sum()
    
    # Align data
    df = pd.merge(syn_data, 
                  real_data, 
                  left_index = True,
                  right_index = True,
                  suffixes=('_syn', '_real'), 
                  how='outer').sort_index()

    # Interpolate to time in real data
    df['value_syn'] = df.value_syn.interpolate().to_numpy()
    df = df.dropna(subset=['value_real'])

    # Calculate coef_func
    return coef_func(df.value_real, df.value_syn)

def create_subgraph(G: nx.Graph,
                    nodes: list) -> nx.Graph:
    """Create a subgraph.
    
    Create a subgraph of G based on the nodes list. Taken from networkx 
    documentation: https://networkx.org/documentation/stable/reference/classes/generated/networkx.Graph.subgraph.html
    
    Args:
        G (nx.Graph): The original graph.
        nodes (list): The list of nodes to include in the subgraph.

    Returns:
        nx.Graph: The subgraph.
    """
    # Create a subgraph SG based on a (possibly multigraph) G
    SG = G.__class__()
    SG.add_nodes_from((n, G.nodes[n]) for n in nodes)
    if SG.is_multigraph():
        SG.add_edges_from((n, nbr, key, d)
            for n, nbrs in G.adj.items() if n in nodes
            for nbr, keydict in nbrs.items() if nbr in nodes
            for key, d in keydict.items())
    else:
        SG.add_edges_from((n, nbr, d)
            for n, nbrs in G.adj.items() if n in nodes
            for nbr, d in nbrs.items() if nbr in nodes)
    SG.graph.update(G.graph)
    return SG

def median_coef_by_group(results: pd.DataFrame,
                        gb_key: str,
                        coef_func: Callable = nse) -> float:
    """Median coef_func value by group.

    Calculate the median coef_func value of a variable over time
    for each group in the results dataframe, and return the median of these
    values. Assumes that the results dataframe has a 'value_real' and 'value_syn'
    and that these properly line up.

    Args:
        results (pd.DataFrame): The results dataframe.
        gb_key (str): The column to group by.
        coef_func (Callable): The coefficient to calculate. Default is nse.

    Returns:
        float: The median coef_func value.
    """
    val = (
        results
        .groupby(gb_key)
        .apply(lambda x: coef_func(x.value_real, x.value_syn))
    )
    val = val[np.isfinite(val)]
    return val.median()


def nodes_to_subs(G: nx.Graph,
                  subs: gpd.GeoDataFrame) -> gpd.GeoDataFrame:
    """Nodes to subcatchments.

    Classify the nodes of the graph to the subcatchments of the subs dataframe.

    Args:
        G (nx.Graph): The graph.
        subs (gpd.GeoDataFrame): The subcatchments.

    Returns:
        gpd.GeoDataFrame: A dataframe from the nodes and data, and the 
            subcatchment information, distinguished by the column 'sub_id'.
    """
    nodes_df = pd.DataFrame([{'id' :x, **d} for x,d in G.nodes(data=True)])
    nodes_joined = (
        gpd.GeoDataFrame(nodes_df, 
                        geometry=gpd.points_from_xy(nodes_df.x, 
                                                    nodes_df.y),
                        crs = G.graph['crs'])
        .sjoin(subs.rename(columns = {'id' : 'sub_id'}), 
               how="inner", 
               predicate="within")
    )
    return nodes_joined

def best_outlet_match(synthetic_G: nx.Graph,
                      real_subs: gpd.GeoDataFrame) -> tuple[nx.Graph,int]:
    """Best outlet match.
    
    Identify the outlet with the most nodes within the real_subs and return the
    subgraph of the synthetic graph of nodes that drain to that outlet.

    Args:
        synthetic_G (nx.Graph): The synthetic graph.
        real_subs (gpd.GeoDataFrame): The real subcatchments.

    Returns:
        nx.Graph: The subgraph of the synthetic graph for the outlet with the 
            most nodes within the real_subs.
        int: The id of the outlet.
    """
    nodes_joined = nodes_to_subs(synthetic_G, real_subs)
    
    # Select the most common outlet
    outlet = nodes_joined.outlet.value_counts().idxmax()

    # Subselect the matching graph
    outlet_nodes = [n for n, d in synthetic_G.nodes(data=True) 
                    if d['outlet'] == outlet]
    sg = create_subgraph(synthetic_G,outlet_nodes)
    return sg, outlet

def dominant_outlet(G: nx.DiGraph,
                    results: pd.DataFrame) -> tuple[nx.DiGraph,int]:
    """Dominant outlet.

    Identify the outlet with highest flow along it and return the
    subgraph of the graph of nodes that drain to that outlet.

    Args:
        G (nx.DiGraph): The graph.
        results (pd.DataFrame): The results, which include a 'flow' and 'id' 
            column.

    Returns:
        nx.Graph: The subgraph of nodes/arcs that the reach max flow outlet
        int: The id of the outlet.
    """
    # Identify outlets of the graph
    outlets = [n for n, outdegree in G.out_degree() 
               if outdegree == 0]
    outlet_arcs = [d['id'] for u,v,d in G.edges(data=True) 
                   if v in outlets]
    
    # Identify the outlet with the highest flow
    outlet_flows = results.loc[(results.variable == 'flow') &
                               (results["id"].isin(outlet_arcs))]
    max_outlet_arc = outlet_flows.groupby('id').value.median().idxmax()
    max_outlet = [v for u,v,d in G.edges(data=True) 
                  if d['id'] == max_outlet_arc][0]
    
    # Subselect the matching graph
    sg = create_subgraph(G, nx.ancestors(G, max_outlet) | {max_outlet})
    return sg, max_outlet

def nc_compare(G1, G2, funcname, **kw):
    """Compare two graphs using netcomp."""
    A1,A2 = [nx.adjacency_matrix(G) for G in (G1,G2)]
    return getattr(netcomp, funcname)(A1,A2,**kw)

def edge_betweenness_centrality(G: nx.Graph, 
                                normalized: bool = True,
                                weight: Optional[str] = "weight", 
                                njobs: int = -1):
    """Parallel betweenness centrality function."""
    njobs = 1 #joblib.cpu_count(True) if njobs == -1 else njobs #TODO hotfix
    node_chunks = tlz.partition_all(G.order() // njobs, G.nodes())
    bt_func = tlz.partial(nx.edge_betweenness_centrality_subset, 
                          G=G, 
                          normalized=normalized, 
                          weight=weight)
    bt_sc = joblib.Parallel(n_jobs=njobs)(
        joblib.delayed(bt_func)(sources=nodes, 
                                targets=G.nodes()) for nodes in node_chunks
    )

    # Merge the betweenness centrality results
    bt_c: dict[int, float] = defaultdict(float)
    for bt in bt_sc:
        for n, v in bt.items():
            bt_c[n] += v
    return bt_c

def align_by_shape(var,
                          synthetic_results: pd.DataFrame,
                          real_results: pd.DataFrame,
                          shapes: gpd.GeoDataFrame,
                          synthetic_G: nx.Graph,
                          real_G: nx.Graph,
                          key: str = 'sub_id') -> pd.DataFrame:
    """Align by subcatchment.

    Align synthetic and real results by shape and return the results. If multiple
    ids exist in the same shape, these are aggregated by sum.

    Args:
        var (str): The variable to align.
        synthetic_results (pd.DataFrame): The synthetic results.
        real_results (pd.DataFrame): The real results.
        shapes (gpd.GeoDataFrame): The shapes to align by (e.g., grid or real_subs).
        synthetic_G (nx.Graph): The synthetic graph.
        real_G (nx.Graph): The real graph.
        key (str): The column to align by.
    """
    synthetic_joined = nodes_to_subs(synthetic_G, shapes)
    real_joined = nodes_to_subs(real_G, shapes)

    # Extract data
    real_results = extract_var(real_results, var)
    synthetic_results = extract_var(synthetic_results, var)

    # Format to help alignment
    real_results["id"] = real_results["id"].astype(str)
    synthetic_results["id"] = synthetic_results["id"].astype(str)
    real_joined["id"] = real_joined["id"].astype(str)
    synthetic_joined["id"] = synthetic_joined["id"].astype(str)


    # Align data
    synthetic_results = pd.merge(synthetic_results,
                                 synthetic_joined[['id',key]],
                                 on='id')
    synthetic_gb = (
        synthetic_results
        .groupby(['date',key])
        .value
        .sum()
        .reset_index()
    )
    real_results = pd.merge(real_results,
                            real_joined[['id',key]],
                            on='id')
    real_gb = (
        real_results
        .groupby(['date',key])
        .value
        .sum()
        .reset_index()
    )
    results = pd.merge(real_gb[['date',key,'value']],
                            synthetic_gb[['date',key,'value']],
                            on = ['date',key],
                            suffixes = ('_real', '_syn'),
                            how = 'outer'
                            )
    
    syn_interp = (
        results
        .groupby(key)
        .apply(func = 
               lambda x : x.set_index('date')[['value_syn']].interpolate())
        .reset_index()
    )
    results = pd.merge(results.drop('value_syn', axis=1), 
                       syn_interp, 
                       on = ['sub_id','date'])
    results = results.dropna(subset=['value_real'])

    return results

def create_grid(bbox: tuple,
                scale: float | tuple[float,float]) -> gpd.GeoDataFrame:
    """Create a grid of polygons.
    
    Create a grid of polygons based on the bounding box and scale.

    Args:
        bbox (tuple): The bounding box coordinates in the format (minx, miny, 
            maxx, maxy).
        scale (float | tuple): The scale of the grid. If a tuple, the scale is 
            (dx, dy). Otherwise, the scale is dx = dy = scale.
    
    Returns:
        gpd.GeoDataFrame: A geodataframe of the grid.
    """
    minx, miny, maxx, maxy = bbox

    if isinstance(scale, tuple):
        if len(scale) != 2:
            raise ValueError(f"""Scale must be a float or a tuple of length 2., 
                              instead of length: {len(scale)}""")
        dx, dy = scale
    elif isinstance(scale, float) | isinstance(scale, int): 
        dx = dy = scale
    else:
        raise ValueError(f"""Scale must be a float or a tuple of length 2, 
                         instead of type {type(scale)}""")
    xmins = np.arange(minx, maxx, dx)
    ymins = np.arange(miny, maxy, dy)
    grid = [{'geometry' : shapely.box(x, y, x + dx, y + dy),
             'sub_id' : i} for i, (x, y) in enumerate(product(xmins, ymins))]

    return gpd.GeoDataFrame(grid)

scale_registry = {}
def register_scale(scale_func: Callable):
    """Register a scale function.
    
    Register a scale function to the scale_registry. The function should
    take the same arguments as the scale functions and return a float. The 
    function should be registered with the '@register_scale' decorator. A scale
    function is called as a metric, but with some additional arguments provided
    (i.e., the variable name and the coefficient function to use). The function
    should return a float.
    
    Args:
        scale_func (Callable): The scale function to register.
    """
    name = scale_func.__name__

    # Check if the function is already registered
    if name in scale_registry:
        raise ValueError(f"Scale function '{name}' already registered.")
    
    # Validate the function
    args = list(get_type_hints(scale_func).keys())
    if args != ['synthetic_results', 'synthetic_subs', 'synthetic_G', 
                'real_results', 'real_subs', 'real_G', 'metric_evaluation',
                'var', 'coef_func']:
        raise ValueError(f"""Scale {scale_func.__name__} requires args 
                         ('synthetic_results', 'synthetic_subs', 'synthetic_G', 
                         'real_results', 'real_subs', 'real_G', 
                         'metric_evaluation', 'var', 'coef_func').""")
    
    # Add the function to the registry
    scale_registry[name] = scale_func
    return scale_func

@register_scale
def subcatchment(synthetic_results: pd.DataFrame,
                synthetic_subs: gpd.GeoDataFrame,
                synthetic_G: nx.Graph,
                real_results: pd.DataFrame,
                real_subs: gpd.GeoDataFrame,
                real_G: nx.Graph,
                metric_evaluation: MetricEvaluation,
                var: str,
                coef_func: Callable,
                ):
    """Subcatchment scale metric.

    Calculate the coefficient (coef_func) of a variable over time for aggregated 
    to real subcatchment scale. The metric produced is the median coef_func 
    across all subcatchments.

    Args:
        synthetic_results (pd.DataFrame): The synthetic results.
        synthetic_subs (gpd.GeoDataFrame): The synthetic subcatchments.
        synthetic_G (nx.Graph): The synthetic graph.
        real_results (pd.DataFrame): The real results.
        real_subs (gpd.GeoDataFrame): The real subcatchments.
        real_G (nx.Graph): The real graph.
        metric_evaluation (MetricEvaluation): The metric evaluation parameters.
        var (str): The variable to calculate the coefficient for.
        coef_func (Callable): The coefficient to calculate.

    Returns:
        float: The median coef_func value.
    """
    results = align_by_shape(var,
                                    synthetic_results = synthetic_results,
                                    real_results = real_results,
                                    shapes = real_subs,
                                    synthetic_G = synthetic_G,
                                    real_G = real_G)
    
    return median_coef_by_group(results, 'sub_id', coef_func=coef_func)

@register_scale
def grid(synthetic_results: pd.DataFrame,
                synthetic_subs: gpd.GeoDataFrame,
                synthetic_G: nx.Graph,
                real_results: pd.DataFrame,
                real_subs: gpd.GeoDataFrame,
                real_G: nx.Graph,
                metric_evaluation: MetricEvaluation,
                var: str,
                coef_func: Callable,
                ):
    """Grid scale metric.

    Classify synthetic nodes to a grid and calculate the coef_func of a variable over
    time for each grid cell. The metric produced is the median coef_func across all
    grid cells.

    Args:
        synthetic_results (pd.DataFrame): The synthetic results.
        synthetic_subs (gpd.GeoDataFrame): The synthetic subcatchments.
        synthetic_G (nx.Graph): The synthetic graph.
        real_results (pd.DataFrame): The real results.
        real_subs (gpd.GeoDataFrame): The real subcatchments.
        real_G (nx.Graph): The real graph.
        metric_evaluation (MetricEvaluation): The metric evaluation parameters.
        var (str): The variable to calculate the coefficient for.
        coef_func (Callable): The coefficient to calculate.

    Returns:
        float: The median coef_func value.
    """
    # Create a grid (GeoDataFrame of polygons)
    scale = metric_evaluation.grid_scale
    grid = create_grid(real_subs.total_bounds,
                       scale)
    grid.crs = real_subs.crs

    # Align results
    results = align_by_shape(var,
                                    synthetic_results = synthetic_results,
                                    real_results = real_results,
                                    shapes = grid,
                                    synthetic_G = synthetic_G,
                                    real_G = real_G)
    # Calculate coefficient
    return median_coef_by_group(results, 'sub_id', coef_func=coef_func)

@register_scale
def outlet(synthetic_results: pd.DataFrame,
                synthetic_subs: gpd.GeoDataFrame,
                synthetic_G: nx.Graph,
                real_results: pd.DataFrame,
                real_subs: gpd.GeoDataFrame,
                real_G: nx.Graph,
                metric_evaluation: MetricEvaluation,
                var: str,
                coef_func: Callable,
                ):
    """Outlet scale metric.

    Calculate the coefficient of a variable for the subgraph that
    drains to the dominant outlet node. The dominant outlet node of the 'real'
    network is calculated by dominant_outlet, while the dominant outlet node of
    the 'synthetic' network is calculated by best_outlet_match.

    Args:
        synthetic_results (pd.DataFrame): The synthetic results.
        synthetic_subs (gpd.GeoDataFrame): The synthetic subcatchments.
        synthetic_G (nx.Graph): The synthetic graph.
        real_results (pd.DataFrame): The real results.
        real_subs (gpd.GeoDataFrame): The real subcatchments.
        real_G (nx.Graph): The real graph.
        metric_evaluation (MetricEvaluation): The metric evaluation parameters.
        var (str): The variable to calculate the coefficient for.
        coef_func (Callable): The coefficient to calculate.

    Returns:
        float: The median coef_func value.
    """
    # Identify synthetic and real arcs that flow into the best outlet node
    sg_syn, syn_outlet = best_outlet_match(synthetic_G, real_subs)
    sg_real, real_outlet = dominant_outlet(real_G, real_results)
    
    allowable_var = ['nmanholes', 
                     'diameter', 
                     'npipes', 
                     'length', 
                     'flow', 
                     'flooding']
    if var not in allowable_var:
        raise ValueError(f"Invalid variable {var}. Can be {allowable_var}")

    if var == 'nmanholes':
        # Calculate the coefficient based on the number of manholes
        return coef_func(np.atleast_1d(sg_real.number_of_nodes()),
                    np.atleast_1d(sg_syn.number_of_nodes()))
    if var == 'npipes':
        # Calculate the coefficient based on the number of pipes
        return coef_func(np.atleast_1d(sg_real.number_of_edges()),
                    np.atleast_1d(sg_syn.number_of_edges()))
    if var == 'length':
        # Calculate the coefficient based on the total length of the pipes
        return coef_func(
            np.array(
                sum(nx.get_edge_attributes(sg_real, var).values())
                ),
            np.array(
                sum(nx.get_edge_attributes(sg_syn, var).values())
                )
            )
    if var == 'diameter':
        # Calculate the coefficient based on the average diameter of the pipes
        return coef_func(
            np.array(
                list(nx.get_edge_attributes(sg_real, var).values())
                ),
            np.array(
                list(nx.get_edge_attributes(sg_syn, var).values())
                )
            )
    if var == 'flow':
        # Identify synthetic and real arcs that flow into the best outlet node
        syn_arc = [d['id'] for u,v,d in synthetic_G.edges(data=True)
                    if v == syn_outlet]
        real_arc = [d['id'] for u,v,d in real_G.edges(data=True)
                if v == real_outlet]
    elif var == 'flooding':
        # Use all nodes in the subgraphs
        syn_arc = list(sg_syn.nodes)
        real_arc = list(sg_real.nodes)

    # Calculate the coefficient
    return align_calc_coef(synthetic_results, 
                         real_results, 
                         var,
                         syn_arc, 
                         real_arc,
                         coef_func = coef_func)

def metric_factory(name: str):
    """Create a metric function.
    
    A factory function to create a metric function based on the name. The first
    part of the name is the scale, the second part is the metric, and the third
    part is the variable. For example, 'grid_nse_flooding' is a metric function
    that calculates the NSE of flooding at the grid scale.

    Args:
        name (str): The name of the metric.

    Returns:
        Callable: The metric function.
    """
    # Split the name
    parts = name.split('_')
    if len(parts) != 3:
        raise ValueError("Invalid metric name. Expected 'scale_metric_variable'")
    scale, metric, variable = parts

    # Get coefficient
    coef_func = coef_registry[metric]

    # Get scale
    func = scale_registry[scale]
    
    # Validate the metric
    for restriction in restriction_registry.values():
        restriction(scale, metric, variable)

    # Create the metric function
    def new_metric(**kwargs):
        return func(coef_func = coef_func,
                    var = variable,
                    **kwargs)
    new_metric.__name__ = name
    return new_metric

metrics.register(metric_factory('outlet_nse_flow'))
metrics.register(metric_factory('outlet_kge_flow'))
metrics.register(metric_factory('outlet_relerror_flow'))

metrics.register(metric_factory('outlet_relerror_length'))
metrics.register(metric_factory('outlet_relerror_npipes'))
metrics.register(metric_factory('outlet_relerror_nmanholes'))
metrics.register(metric_factory('outlet_relerror_diameter'))

metrics.register(metric_factory('outlet_nse_flooding'))
metrics.register(metric_factory('outlet_kge_flooding'))
metrics.register(metric_factory('outlet_relerror_flooding'))

metrics.register(metric_factory('grid_nse_flooding'))
metrics.register(metric_factory('grid_kge_flooding'))
metrics.register(metric_factory('grid_relerror_flooding'))

metrics.register(metric_factory('subcatchment_nse_flooding'))
metrics.register(metric_factory('subcatchment_kge_flooding'))
metrics.register(metric_factory('subcatchment_relerror_flooding'))

@metrics.register
def nc_deltacon0(synthetic_G: nx.Graph,
                  real_G: nx.Graph,
                  **kwargs) -> float:
    """Run the evaluated metric."""
    return nc_compare(synthetic_G, 
                      real_G, 
                      'deltacon0',
                      eps = 1e-10)

@metrics.register
def nc_laplacian_dist(synthetic_G: nx.Graph,
                  real_G: nx.Graph,
                  **kwargs) -> float:
    """Run the evaluated metric."""
    return nc_compare(synthetic_G, 
                      real_G, 
                      'lambda_dist',
                      k=None,
                      kind = 'laplacian')

@metrics.register
def nc_laplacian_norm_dist(synthetic_G: nx.Graph,
                  real_G: nx.Graph,
                  **kwargs) -> float:
    """Run the evaluated metric."""
    return nc_compare(synthetic_G.to_undirected(), 
                      real_G.to_undirected(), 
                      'lambda_dist',
                      k=None,
                      kind = 'laplacian_norm')

@metrics.register
def nc_adjacency_dist(synthetic_G: nx.Graph,
                  real_G: nx.Graph,
                  **kwargs) -> float:
    """Run the evaluated metric."""
    return nc_compare(synthetic_G.to_undirected(), 
                      real_G.to_undirected(), 
                      'lambda_dist',
                      k=None,
                      kind = 'adjacency')

@metrics.register
def nc_vertex_edge_distance(synthetic_G: nx.Graph,
                  real_G: nx.Graph,
                  **kwargs) -> float:
    """Run the evaluated metric.
    
    Do '1 -' because this metric is similarity not distance.
    """
    return 1 - nc_compare(synthetic_G, 
                           real_G, 
                          'vertex_edge_distance')

@metrics.register
def nc_resistance_distance(synthetic_G: nx.Graph,
                  real_G: nx.Graph,
                  **kwargs) -> float:
    """Run the evaluated metric."""
    return nc_compare(synthetic_G,
                        real_G,
                        'resistance_distance',
                        check_connected = False,
                        renormalized = True)

@metrics.register
def bias_flood_depth(
                 synthetic_results: pd.DataFrame,
                 real_results: pd.DataFrame,
                 synthetic_subs: gpd.GeoDataFrame,
                 real_subs: gpd.GeoDataFrame,
                 **kwargs) -> float:
        """Run the evaluated metric."""
        
        def _f(x):
            return np.trapz(x.value,x.duration)

        syn_flooding = extract_var(synthetic_results,
                                    'flooding').groupby('id').apply(_f)
        syn_area = synthetic_subs.impervious_area.sum()
        syn_tot = syn_flooding.sum() / syn_area

        real_flooding = extract_var(real_results,
                                    'flooding').groupby('id').apply(_f)
        real_area = real_subs.impervious_area.sum()
        real_tot = real_flooding.sum() / real_area

        return (syn_tot - real_tot) / real_tot

@metrics.register
def kstest_edge_betweenness( 
                 synthetic_G: nx.Graph,
                 real_G: nx.Graph,
                 **kwargs) -> float:
        """Run the evaluated metric."""
        syn_betweenness = edge_betweenness_centrality(synthetic_G, weight=None)
        real_betweenness = edge_betweenness_centrality(real_G, weight=None)

        #TODO does it make more sense to use statistic or pvalue?
        return stats.ks_2samp(list(syn_betweenness.values()),
                              list(real_betweenness.values())).statistic

@metrics.register
def kstest_betweenness( 
                 synthetic_G: nx.Graph,
                 real_G: nx.Graph,
                 **kwargs) -> float:
        """Run the evaluated metric."""
        syn_betweenness = nx.betweenness_centrality(synthetic_G, weight=None)
        real_betweenness = nx.betweenness_centrality(real_G, weight=None)

        #TODO does it make more sense to use statistic or pvalue?
        return stats.ks_2samp(list(syn_betweenness.values()),
                              list(real_betweenness.values())).statistic

@metrics.register
def outlet_kstest_diameters(real_G: nx.Graph,
                            synthetic_G: nx.Graph,
                            real_results: pd.DataFrame,
                            real_subs: gpd.GeoDataFrame,
                            **kwargs) -> float:
    """Outlet KStest diameters.

    Calculate the Kolmogorov-Smirnov statistic of the diameters in the subgraph
    that drains to the dominant outlet node. The dominant outlet node of the
    'real' network is calculated by dominant_outlet, while the dominant outlet
    node of the 'synthetic' network is calculated by best_outlet_match.
    """
    # Identify synthetic and real outlet arcs
    sg_syn, _ = best_outlet_match(synthetic_G, real_subs)
    sg_real, _ = dominant_outlet(real_G, real_results)
    
    # Extract the diameters
    syn_diameters = nx.get_edge_attributes(sg_syn, 'diameter')
    real_diameters = nx.get_edge_attributes(sg_real, 'diameter')
    return stats.ks_2samp(list(syn_diameters.values()),
                         list(real_diameters.values())).statistic<|MERGE_RESOLUTION|>--- conflicted
+++ resolved
@@ -215,23 +215,15 @@
 
     Calculate the relative error:
 
-<<<<<<< HEAD
     $$
-    PBIAS = \frac{\sum_{i=1}^{n} (Q_{sim,i} - Q_{obs,i})}
-                 {\sum_{i=1}^{n} Q_{obs,i}} 
-            \times 100
+    relerror = \frac{\mean(synthetic) - \mean(real)}
+                 {\mean(real)} 
     $$
-=======
-    .. math::
-
-        relerror = \\frac{{\mean(synthetic) - \mean(real)}}{{\mean(real)}}
->>>>>>> e4798117
 
     where:
 
-    - \(Q_{\text{sim},i}\) is the simulated value at \(i\),
-    - \(Q_{\text{obs},i}\) is the observed value at \(i\),
-    - \(n\) is the number of observations.
+    - \(synthetic\) is the synthetic data,
+    - \(real\) is the real data,
 
 
     Args:
