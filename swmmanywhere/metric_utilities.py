--- conflicted
+++ resolved
@@ -19,7 +19,7 @@
 import shapely
 from scipy import stats
 
-from swmmanywhere.custom_logging import logger
+from swmmanywhere.logging import logger
 from swmmanywhere.parameters import MetricEvaluation
 
 
@@ -217,11 +217,7 @@
 
     .. math::
 
-<<<<<<< HEAD
-        pbias = \\frac{{\mean(synthetic) - \mean(real)}}{{\mean(real)}}
-=======
         relerror = \\frac{{\mean(synthetic) - \mean(real)}}{{\mean(real)}}
->>>>>>> e4798117
 
     where:
     - :math:`synthetic` is the synthetic data,
@@ -286,12 +282,8 @@
 
     Aggregate synthetic and real results by date for specifics ids (i.e., sum
     up over all ids - so we are only comparing timeseries for one aggregation). 
-<<<<<<< HEAD
-    Align the synthetic and real dates. In cases where the synthetic
-=======
     Align the synthetic and real dates and calculate the coef_func metric
     of the variable over time. In cases where the synthetic
->>>>>>> e4798117
     data is does not overlap the real data, the value is interpolated.
 
     Args:
@@ -497,12 +489,7 @@
                                 weight: Optional[str] = "weight", 
                                 njobs: int = -1):
     """Parallel betweenness centrality function."""
-<<<<<<< HEAD
-    njobs = joblib.cpu_count(True) if njobs == -1 else njobs
-    njobs = 1
-=======
     njobs = 1 #joblib.cpu_count(True) if njobs == -1 else njobs #TODO hotfix
->>>>>>> e4798117
     node_chunks = tlz.partition_all(G.order() // njobs, G.nodes())
     bt_func = tlz.partial(nx.edge_betweenness_centrality_subset, 
                           G=G, 
@@ -586,13 +573,8 @@
     syn_interp = (
         results
         .groupby(key)
-<<<<<<< HEAD
-        .apply(func = lambda x : x.set_index('date')[['value_syn']]
-               .interpolate('nearest'))
-=======
         .apply(func = 
                lambda x : x.set_index('date')[['value_syn']].interpolate())
->>>>>>> e4798117
         .reset_index()
     )
     results = pd.merge(results.drop('value_syn', axis=1), 
@@ -819,7 +801,6 @@
         return coef_func(
             np.array(
                 sum(nx.get_edge_attributes(sg_real, var).values())
-<<<<<<< HEAD
                 ),
             np.array(
                 sum(nx.get_edge_attributes(sg_syn, var).values())
@@ -832,20 +813,6 @@
                 list(nx.get_edge_attributes(sg_real, var).values())
                 ),
             np.array(
-=======
-                ),
-            np.array(
-                sum(nx.get_edge_attributes(sg_syn, var).values())
-                )
-            )
-    if var == 'diameter':
-        # Calculate the coefficient based on the average diameter of the pipes
-        return coef_func(
-            np.array(
-                list(nx.get_edge_attributes(sg_real, var).values())
-                ),
-            np.array(
->>>>>>> e4798117
                 list(nx.get_edge_attributes(sg_syn, var).values())
                 )
             )
@@ -912,17 +879,10 @@
 metrics.register(metric_factory('outlet_kge_flow'))
 metrics.register(metric_factory('outlet_relerror_flow'))
 
-<<<<<<< HEAD
-metrics.register(metric_factory('outlet_pbias_length'))
-metrics.register(metric_factory('outlet_pbias_npipes'))
-metrics.register(metric_factory('outlet_pbias_nmanholes'))
-metrics.register(metric_factory('outlet_pbias_diameter'))
-=======
 metrics.register(metric_factory('outlet_relerror_length'))
 metrics.register(metric_factory('outlet_relerror_npipes'))
 metrics.register(metric_factory('outlet_relerror_nmanholes'))
 metrics.register(metric_factory('outlet_relerror_diameter'))
->>>>>>> e4798117
 
 metrics.register(metric_factory('outlet_nse_flooding'))
 metrics.register(metric_factory('outlet_kge_flooding'))
