"""Graph utilities module for SWMManywhere.

A module to contain graphfcns, the graphfcn registry object, and other graph
utilities (such as save/load functions).
"""
from __future__ import annotations

import json
<<<<<<< HEAD
import os
=======
>>>>>>> e4798117
import sys
import tempfile
from abc import ABC, abstractmethod
from collections import defaultdict
from itertools import product
from pathlib import Path
from typing import Any, Callable, Dict, Hashable, List, Optional, cast

import geopandas as gpd
import networkx as nx
import numpy as np
import osmnx as ox
import pandas as pd
import shapely
from tqdm.auto import tqdm

from swmmanywhere import geospatial_utilities as go
from swmmanywhere import parameters, shortest_path_utils
<<<<<<< HEAD
from swmmanywhere.custom_logging import logger
=======
from swmmanywhere.logging import logger, verbose
>>>>>>> e4798117


def load_graph(fid: Path) -> nx.Graph:
    """Load a graph from a file saved with save_graph.

    Args:
        fid (Path): The path to the file

    Returns:
        G (nx.Graph): A graph
    """
    json_data = json.loads(fid.read_text())

    G = nx.node_link_graph(json_data,directed=True)
    for u, v, data in G.edges(data=True):
        if 'geometry' in data:
            geometry_coords = data['geometry']
            line_string = shapely.LineString(shapely.wkt.loads(geometry_coords))
            data['geometry'] = line_string
    return G
def _serialize_line_string(obj):
    if isinstance(obj, shapely.LineString):
        return obj.wkt
    return obj
def save_graph(G: nx.Graph, 
               fid: Path) -> None:
    """Save a graph to a file.

    Args:
        G (nx.Graph): A graph
        fid (Path): The path to the file
    """
    json_data = nx.node_link_data(G)
    
    with fid.open('w') as file:
        json.dump(json_data, 
                  file,
                  default = _serialize_line_string)


class BaseGraphFunction(ABC):
    """Base class for graph functions.
    
    On a SWMManywhere project the intention is to iterate over a number of
    graph functions. Each graph function may require certain attributes to
    be present in the graph. Each graph function may add attributes to the
    graph. This class provides a framework for graph functions to check
    their requirements and additions a-priori when the list is provided.
    """
    
    required_edge_attributes: List[str] = []
    adds_edge_attributes: List[str] = []
    required_node_attributes: List[str] = []
    adds_node_attributes: List[str] = []
    def __init_subclass__(cls, 
                          required_edge_attributes: Optional[List[str]] = None,
                          adds_edge_attributes: Optional[List[str]] = None,
                          required_node_attributes : Optional[List[str]] = None,
                          adds_node_attributes : Optional[List[str]] = None
                          ):
        """Set the required and added attributes for the subclass."""
        cls.required_edge_attributes = required_edge_attributes or []
        cls.adds_edge_attributes = adds_edge_attributes or []
        cls.required_node_attributes = required_node_attributes or []
        cls.adds_node_attributes = adds_node_attributes or []

    @abstractmethod
    def __call__(self, 
                 G: nx.Graph,
                 *args,
                 **kwargs) -> nx.Graph:
        """Run the graph function."""
        return G
    
    def validate_requirements(self,
                              edge_attributes: set,
                              node_attributes: set) -> None:
        """Validate that the graph has the required attributes."""
        for attribute in self.required_edge_attributes:
            assert attribute in edge_attributes, f"{attribute} not in edge attributes"
            
        for attribute in self.required_node_attributes:
            assert attribute in node_attributes, f"{attribute} not in node attributes"
            

    def add_graphfcn(self,
                    edge_attributes: set,
                    node_attributes: set) -> tuple[set, set]:
        """Add the attributes that the graph function adds."""
        self.validate_requirements(edge_attributes, node_attributes)
        edge_attributes = edge_attributes.union(self.adds_edge_attributes)
        node_attributes = node_attributes.union(self.adds_node_attributes)
        return edge_attributes, node_attributes
    
class GraphFunctionRegistry(dict): 
    """Registry object.""" 
    
    def register(self, cls):
        """Register a graph function."""
        if cls.__name__ in self:
            raise ValueError(f"{cls.__name__} already in the graph functions registry!")

        self[cls.__name__] = cls()
        return cls

    def __getattr__(self, name):
        """Get a graph function from the graphfcn dict."""
        try:
            return self[name]
        except KeyError:
            raise AttributeError(f"{name} NOT in the graph functions registry!")
        

graphfcns = GraphFunctionRegistry()

def register_graphfcn(cls) -> Callable:
    """Register a graph function.

    Args:
        cls (Callable): A class that inherits from BaseGraphFunction

    Returns:
        cls (Callable): The same class
    """
    graphfcns.register(cls)
    return cls

def get_osmid_id(data: dict) -> Hashable:
    """Get the ID of an edge."""
    id_ = data.get('osmid', data.get('id'))
    if isinstance(id_, list):
        id_ = id_[0]
    return id_

def iterate_graphfcns(G: nx.Graph, 
                      graphfcn_list: list[str], 
                      params: dict,
                      addresses: parameters.FilePaths) -> nx.Graph:
    """Iterate a list of graph functions over a graph.

    Args:
        G (nx.Graph): The graph to iterate over.
        graphfcn_list (list[str]): A list of graph functions to iterate.
        params (dict): A dictionary of parameters to pass to the graph
            functions.
        addresses (parameters.FilePaths): A FilePaths parameter object

    Returns:
        nx.Graph: The graph after the graph functions have been applied.
    """
    not_exists = [g for g in graphfcn_list if g not in graphfcns]
    if not_exists:
        raise ValueError(f"Graphfcns are not registered:\n{', '.join(not_exists)}")
    for function in graphfcn_list:
        G = graphfcns[function](G, addresses = addresses, **params)
        logger.info(f"graphfcn: {function} completed.")
        if verbose():
            save_graph(G, addresses.model / f"{function}_graph.json")
            go.graph_to_geojson(graphfcns.fix_geometries(G),
                                addresses.model / f"{function}_nodes.geojson",
                                addresses.model / f"{function}_edges.geojson",
                                G.graph['crs']
                                )
    return G

@register_graphfcn
class assign_id(BaseGraphFunction, 
                adds_edge_attributes = ['id']
                ):
    """assign_id class."""

    def __call__(self,
                 G: nx.Graph, 
                 **kwargs) -> nx.Graph:
        """Assign an ID to each edge.

        This function takes a graph and assigns an ID to each edge. The ID is
        assigned to the 'id' attribute of each edge. Needed because some edges
        have 'osmid', some have a list of 'osmid', others have 'id'.

        Args:
            G (nx.Graph): A graph
            **kwargs: Additional keyword arguments are ignored.

        Returns:
            G (nx.Graph): The same graph with an ID assigned to each edge
        """
        edge_ids: set[str] = set()
        edges_to_remove = []
        for u, v, key, data in G.edges(data=True, keys = True):
            data['id'] = f'{u}-{v}'
            if data['id'] in edge_ids:
                edges_to_remove.append((u, v, key))
            edge_ids.add(data['id'])
        for u, v, key in edges_to_remove:
            G.remove_edge(u, v, key)
        return G
    
@register_graphfcn
class remove_parallel_edges(BaseGraphFunction):
    """remove_parallel_edges class."""

    def __call__(self, G: nx.Graph, **kwargs) -> nx.Graph:
        """Remove parallel edges from a street network.

        Retain the edge with the smallest weight (i.e., length).

        Args:
            G (nx.MultiDiGraph): A graph.
            **kwargs: Additional keyword arguments are ignored.
        
        Returns:
            G (nx.DiGraph): The graph with parallel edges removed.

        Author:
            Taher Chegini
        """
        # Set the attribute (weight) used to determine which parallel edge to
        # retain. Could make this a parameter in parameters.py if needed.
        weight = 'length' 
        graph = ox.get_digraph(G)
        _, _, attr_list = next(iter(graph.edges(data=True)))  # type: ignore
        attr_list = cast("dict[str, Any]", attr_list)
        if weight not in attr_list:
            raise ValueError(f"{weight} not in edge attributes.")
        attr = nx.get_node_attributes(graph, weight)
        parallels = (e for e in attr if e[::-1] in attr)
        graph.remove_edges_from({e if attr[e] > attr[e[::-1]] 
                                else e[::-1] for e in parallels})
        return graph
    
@register_graphfcn
class remove_non_pipe_allowable_links(BaseGraphFunction):
    """remove_non_pipe_allowable_links class."""
    def __call__(self,
                 G: nx.Graph,
                 topology_derivation: parameters.TopologyDerivation,
                 **kwargs) -> nx.Graph:
        """Remove non-pipe allowable links.

        This function removes links that are not allowable for pipes. The non-
        allowable links are specified in the `omit_edges` attribute of the 
        topology_derivation parameter. There two cases handled:
        1. The `highway` property of the edge. In `osmnx`, `highway` is a category
            that contains the road type, e.g., motorway, trunk, primary. If the
            edge contains a value in the `highway` property that is in `omit_edges`, 
            the edge is removed.
        2. Any other properties of the edge that are in `omit_edges`. If the 
            property is not null in the edge data, the edge is removed. e.g.,
            if `bridge` is in `omit_edges` and the `bridge` entry of the edge 
            is NULL, then the edge is retained, if it is something like 'yes', 
            or 'viaduct' then the edge is removed.
        
        Args:
            G (nx.Graph): A graph
            topology_derivation (parameters.TopologyDerivation): A TopologyDerivation
                parameter object
            **kwargs: Additional keyword arguments are ignored.

        Returns:
            G (nx.Graph): A graph
        """
        edges_to_remove = set()
        for u, v, keys, data in G.edges(data=True,keys = True):
            for omit in topology_derivation.omit_edges:
                if data.get('highway', None) == omit:
                    # Check whether the 'highway' property is 'omit'
                    edges_to_remove.add((u, v, keys))
                elif data.get(omit, None):
                    # Check whether the 'omit' property of edge is not None 
                    edges_to_remove.add((u, v, keys))
        for edges in edges_to_remove:
            G.remove_edge(*edges)
        return G

@register_graphfcn
class calculate_streetcover(BaseGraphFunction,
                         required_edge_attributes = ['lanes','geometry']
                         ):
    """calculate_streetcover class."""
    # i.e., in osmnx format, i.e., empty for single lane, an int for a
    # number of lanes or a list if the edge has multiple carriageways

    def __call__(self,
                 G: nx.Graph, 
                subcatchment_derivation: parameters.SubcatchmentDerivation, 
                addresses: parameters.FilePaths,
                **kwargs) -> nx.Graph:
        """Format the lanes attribute of each edge and calculates width.

        Only the `drive` network is assumed to contribute to impervious area and 
        so others `network_types` have lanes set to 0. If no `network_type` is
        present, the edge is assumed to be of type `drive`. 

        Args:
            G (nx.Graph): A graph
            subcatchment_derivation (parameters.SubcatchmentDerivation): A
                SubcatchmentDerivation parameter object
            addresses (parameters.FilePaths): A FilePaths parameter object
            **kwargs: Additional keyword arguments are ignored.

        Returns:
            G (nx.Graph): A graph
        """
        G = G.copy()
        lines = []
        for u, v, data in G.edges(data=True):
            if data.get('network_type','drive') == 'drive':
                lanes = data.get('lanes',1)
            else:
                lanes = 0
            if isinstance(lanes, list):
                lanes = sum([float(x) for x in lanes])
            else:
                lanes = float(lanes)
            lines.append({'geometry' : data['geometry'].buffer(lanes * 
                                subcatchment_derivation.lane_width,
                                cap_style=2,
                                join_style=2),
                            'u' : u,
                            'v' : v
                            }
                        )
        lines_df = pd.DataFrame(lines)
        lines_gdf = gpd.GeoDataFrame(lines_df, 
                                    geometry=lines_df.geometry,
                                        crs = G.graph['crs'])
        if addresses.streetcover.suffix in ('.geoparquet','.parquet'):
            lines_gdf.to_parquet(addresses.streetcover)
        else:
            lines_gdf.to_file(addresses.streetcover, driver='GeoJSON')

        return G

@register_graphfcn
class double_directed(BaseGraphFunction,
                      required_edge_attributes = ['id']):
    """double_directed class."""
    
    def __call__(self, G: nx.Graph, **kwargs) -> nx.Graph:
        """Create a 'double directed graph'.

        This function duplicates a graph and adds reverse edges to the new graph. 
        These new edges share the same data as the 'forward' edges but have a new 
        'id'. An undirected graph is not suitable because it removes data of one of 
        the edges if there are edges in both directions between two nodes 
        (necessary to preserve, e.g., consistent 'width'). If 'edge_type' is
        present, then the function will only be performed on 'street' types.

        Args:
            G (nx.Graph): A graph
            **kwargs: Additional keyword arguments are ignored.

        Returns:
            G (nx.Graph): A graph
        """
        # Convert to directed
        G_new = nx.MultiDiGraph(G.copy())
        
        # MultiDiGraph adds edges in both directions, but rivers (and geometries)
        # are only in one direction. So we remove the reverse edges and add them
        # back in with the correct geometry.
        # This assumes that 'id' is of format 'start-end' (see assign_id)
        arcs_to_remove = [(u,v) for u,v,d in G_new.edges(data=True)
                          if f'{u}-{v}' != d.get('id')]
        
        # Remove the reverse edges
        for u, v in arcs_to_remove:
            G_new.remove_edge(u, v)

        # Add in reversed edges for streets only and with geometry
        for u, v, data in G.edges(data=True):
            include = data.get('edge_type', True)
            if isinstance(include, str):
                include = include == 'street'
            if ((v, u) not in G_new.edges) & include:
                reverse_data = data.copy()
                reverse_data['id'] = f"{data['id']}.reversed"
                new_geometry = shapely.LineString(
                    list(reversed(data['geometry'].coords)))
                reverse_data['geometry'] = new_geometry
                G_new.add_edge(v, u, **reverse_data)
        return G_new
    
@register_graphfcn
class to_undirected(BaseGraphFunction):
    """to_undirected class."""
    
    def __call__(self, G: nx.Graph, **kwargs) -> nx.Graph:
        """Convert the graph to an undirected graph.

        Args:
            G (nx.Graph): A graph
            **kwargs: Additional keyword arguments are ignored.

        Returns:
            G (nx.Graph): An undirected graph
        """
        # Don't use osmnx.to_undirected! It enables multigraph if the geometries
        # are different, but we have already saved the street cover so don't 
        # want this!
        return G.to_undirected()

@register_graphfcn
class split_long_edges(BaseGraphFunction,
                       required_edge_attributes = ['id', 'geometry']):
    """split_long_edges class."""
    
    def __call__(self, 
                 G: nx.Graph, 
                 subcatchment_derivation: parameters.SubcatchmentDerivation, 
                 **kwargs) -> nx.Graph:
        """Split long edges into shorter edges.

        This function splits long edges into shorter edges. The edges are split
        into segments of length 'max_street_length'. The 'geometry' of the 
        original edge must be a LineString. Intended to follow up with call of 
        `merge_nodes`.
        
        Args:
            G (nx.Graph): A graph
            subcatchment_derivation (parameters.SubcatchmentDerivation): A
                SubcatchmentDerivation parameter object
            **kwargs: Additional keyword arguments are ignored.
        
        Returns:
            graph (nx.Graph): A graph
        """
        max_length = subcatchment_derivation.max_street_length

        # Split edges
        new_linestrings = shapely.segmentize([d['geometry'] 
                                             for u,v,d in G.edges(data=True)], 
                                             max_length)
        new_nodes = shapely.get_coordinates(new_linestrings)

        
        new_edges = {}
        for new_linestring, (u,v,d) in zip(new_linestrings, G.edges(data=True)):
            # Create an arc for each segment
            for start, end in zip(new_linestring.coords[:-1],
                                  new_linestring.coords[1:]):
                geom = shapely.LineString([start, end])
                new_edges[(start, end, 0)] = {**d,
                                           'length' : geom.length
                                           }

        # Create new graph
        new_graph = nx.MultiGraph()
        new_graph.graph = G.graph.copy()
        new_graph.add_edges_from(new_edges)
        nx.set_edge_attributes(new_graph, new_edges)
        nx.set_node_attributes(
            new_graph,
            {tuple(node): {'x': node[0], 'y': node[1]} for node in new_nodes}
            )
        return nx.relabel_nodes(new_graph,
                         {node: ix for ix, node in enumerate(new_graph.nodes)}
                         )
    
@register_graphfcn
class merge_street_nodes(BaseGraphFunction):
    """merge_nodes class."""
    def __call__(self, 
                 G: nx.Graph, 
                 subcatchment_derivation: parameters.SubcatchmentDerivation,
                 **kwargs) -> nx.Graph:
        """Merge nodes that are close together.

        Merges `street` nodes that are within a certain distance of each
        other. The distance is specified in the `node_merge_distance` attribute
        of the `subcatchment_derivation` parameter. The merged nodes are given
        the same coordinates, and the graph is relabeled with nx.relabel_nodes.
        Suggest to follow with call of `assign_id` to remove duplicate edges.

        Args:
            G (nx.Graph): A graph
            subcatchment_derivation (parameters.SubcatchmentDerivation): A
                SubcatchmentDerivation parameter object
            **kwargs: Additional keyword arguments are ignored.
            
        Returns:
            G (nx.Graph): A graph
        """
        G = G.copy()

        # Separate out streets         
        street_edges = [(u, v, k) for u, v, k, d in G.edges(data=True, keys=True)
                        if d.get('edge_type','street') == 'street']
        streets = G.edge_subgraph(street_edges).copy()

        # Identify nodes that are within threshold of each other
        mapping = go.merge_points([(d['x'], d['y']) 
                                   for u,d in streets.nodes(data=True)],
                              subcatchment_derivation.node_merge_distance)

        # Get indexes of node names
        node_indices = {ix: node for ix, node in enumerate(streets.nodes)}

        # Create a mapping of old node names to new node names
        node_names = {}
        for ix, node in enumerate(streets.nodes):
            if ix in mapping:
                # If the node is in the mapping, then it is mapped and 
                # given the new coordinate (all nodes in a mapping family must
                # be given the same coordinate because of how relabel_nodes 
                # works)
                node_names[node] = node_indices[mapping[ix]['maps_to']]
                G.nodes[node]['x'] = mapping[ix]['coordinate'][0]
                G.nodes[node]['y'] = mapping[ix]['coordinate'][1]
            else:
                node_names[node] = node

        G = nx.relabel_nodes(G, node_names)

        # Relabelling will create selfloops within a mapping family, which 
        # are removed
        self_loops = list(nx.selfloop_edges(G))
        G.remove_edges_from(self_loops)

        return G
    
@register_graphfcn
class fix_geometries(BaseGraphFunction,
                     required_edge_attributes = ['geometry'],
                     required_node_attributes = ['x', 'y']):
    """fix_geometries class."""
    def __call__(self, G: nx.Graph, **kwargs) -> nx.Graph:
        """Fix the geometries of the edges.

        This function fixes the geometries of the edges. The geometries are
        recalculated from the node coordinates.

        Args:
            G (nx.Graph): A graph
            **kwargs: Additional keyword arguments are ignored.

        Returns:
            G (nx.Graph): A graph
        """
        G = G.copy()
        for u, v, data in G.edges(data=True):
            geom = data.get('geometry', None)
            
            start_point_node = (G.nodes[u]['x'], G.nodes[u]['y'])
            end_point_node = (G.nodes[v]['x'], G.nodes[v]['y'])
            if not geom:
                start_point_edge = (None, None)
                end_point_edge = (None, None)
            else:
                start_point_edge = data['geometry'].coords[0]
                end_point_edge = data['geometry'].coords[-1]

            if (start_point_edge == end_point_node) & \
                    (end_point_edge == start_point_node):
                data['geometry'] = data['geometry'].reverse()
            elif (start_point_edge != start_point_node) | \
                    (end_point_edge != end_point_node):
                data['geometry'] = shapely.LineString([start_point_node,
                                                       end_point_node])
        return G

@register_graphfcn
class clip_to_catchments(BaseGraphFunction,
                         required_node_attributes = ['x','y'],
                         required_edge_attributes = ['length'],
                         adds_node_attributes = ['community','basin']):
    """clip_to_catchments class."""
    def __call__(self, 
                 G: nx.Graph,
                addresses: parameters.FilePaths,
                subcatchment_derivation: parameters.SubcatchmentDerivation,
                **kwargs) -> nx.Graph:
        """Clip the graph to the subcatchments.

        Derive the subbasins with `subcatchment_derivation.subbasin_streamorder`.
        If no subbasins exist for that stream order, the value is iterated 
        downwards and a warning it flagged. 

        If `subcatchment_derivation.subbasin_clip_method` is 'subbasin', then
        links between subbasins are removed. If it is 'community', then links
        between communities in different subbasins may be removed based on the
        following method.
        
        Run Louvain community detection on the street network to create street 
        node communities. 

        Communities with less than `subcatchment_derivation.subbasin_membership`
        proportion of nodes in a subbasin have their links to all other nodes
        in that subbasin removed. Nodes not in any subbasin are assigned to a 
        subbasin to cover all unassigned nodes.

        Community and basin ids are added to nodes mainly to help with debugging.

        Args:
            G (nx.Graph): A graph
            addresses (parameters.FilePaths): A FilePaths parameter object
            subcatchment_derivation (parameters.SubcatchmentDerivation): A
                SubcatchmentDerivation parameter object
            **kwargs: Additional keyword arguments are ignored.

        Returns:
            G (nx.Graph): A graph
        """
        G = G.copy()

        # Derive subbasins
        with tempfile.TemporaryDirectory() as temp_dir:
            temp_fid = Path(temp_dir) / "carved.tif"
            go.burn_shape_in_raster([d['geometry'] for u,v,d in G.edges(data=True)],
                    subcatchment_derivation.carve_depth,
                    addresses.elevation,
                    temp_fid)
            
            subbasins = go.derive_subbasins_streamorder(temp_fid,
                                    subcatchment_derivation.subbasin_streamorder)
        
        if verbose():
            subbasins.to_file(
                str(addresses.nodes).replace('nodes','subbasins'), 
                driver='GeoJSON')

        # Extract street network
        street = G.copy()
        street.remove_edges_from([(u, v) for u, v, d in street.edges(data=True)
                                  if d.get('edge_type', 'street') != 'street'])

        # Create gdf of street points
        street_points = gpd.GeoDataFrame(G.nodes,
            columns = ['id'],
            geometry = gpd.points_from_xy(
                [G.nodes[u]['x'] for u in G.nodes],
                [G.nodes[u]['y'] for u in G.nodes]
                ),
            crs = G.graph['crs']
            ).set_index('id')
        
        # Classify street points by subbasin
        street_points = gpd.sjoin(street_points,
                                subbasins.set_index('basin'),
                                how='left',
                        ).rename(columns = {'index_right': 'basin'})

        if subcatchment_derivation.subbasin_clip_method == 'subbasin':
            edges_to_remove = [
                (u,v) for u, v in G.edges()
                if street_points.loc[u,'basin'] != street_points.loc[v,'basin']
                ]
            G.remove_edges_from(edges_to_remove)
            return G
        
        # Derive road network clusters
        louv_membership = nx.community.louvain_communities(street,
                                                           weight = 'length',
                                                           seed = 1)
        
        street_points['community'] = 0 
        # Assign louvain membership to street points
        for ix, community in enumerate(louv_membership):
            street_points.loc[list(community), 'community'] = ix
        
        
        
        # Introduce a non catchment basin for nan
        street_points['basin'] = street_points['basin'].fillna(-1)
        # TODO possibly it makes sense to just remove these nodes, or at least
        # any communities that are all nan
        
        nx.set_node_attributes(G,
                               street_points['community'].to_dict(),
                               'community')
        nx.set_node_attributes(G,
                               street_points['basin'].to_dict(),
                               'basin')
        

        # Calculate most percentage of each subbasin in each community
        community_basin = (
            street_points
            .groupby('community')
            .basin
            .value_counts()
            .reset_index()
        )
        community_size = (
            street_points
            .community
            .value_counts()
            .reset_index()
        )
        community_basin = community_basin.merge(community_size, 
                                                on='community',
                                                how = 'left',
                                                suffixes = ('_basin', '_size')
                                                )
        
        # Normalize
        community_basin['percentage'] = (
            community_basin['count_basin'] / community_basin['count_size']
            )
        
        # Identify community-basin combinations where the percentage is less than
        # the threshold
        community_omit = community_basin.loc[
            community_basin['percentage'] <= 
            subcatchment_derivation.subbasin_membership
            ]

        community_basin = community_basin.set_index('basin')
        
        
        # Cut links between communities in community_omit and commuities in those
        # basins
        arcs_to_remove = []
        street_points = street_points.reset_index().set_index('basin')
        for idx, row in community_omit.iterrows():
            community_nodes = louv_membership[int(row['community'])]
            basin_nodes = street_points.loc[[row['basin']],'id']
            basin_nodes = set(basin_nodes).difference(community_nodes)
            
            # Include both directions because operation should work on 
            # undirected or directed graph
            arcs_to_remove.extend(
                [(u, v, 0) for u, v in product(community_nodes, basin_nodes)] +
                [(v, u, 0) for u, v in product(community_nodes, basin_nodes)]
                )
        G.remove_edges_from(set(G.edges).intersection(arcs_to_remove))
        if G.is_directed():
<<<<<<< HEAD
            logger.info(f"""clip_to_catchments has created 
                    {len([sg for sg in nx.weakly_connected_components(G)])} 
                    subgraphs.""")
        else:
            logger.info(f"""clip_to_catchments has created 
                    {len([sg for sg in nx.connected_components(G)])} 
                    subgraphs.""")
=======
            subgraphs = len(list(nx.weakly_connected_components(G)))
        else:
            subgraphs = len(list(nx.connected_components(G)))
        logger.info(f"clip_to_catchments has created {subgraphs} subgraphs.")
>>>>>>> e4798117
        return G
        

@register_graphfcn
class calculate_contributing_area(BaseGraphFunction,
                                required_edge_attributes = ['id', 'geometry'],
                                adds_edge_attributes = ['contributing_area'],
                                adds_node_attributes = ['contributing_area']):
    """calculate_contributing_area class."""
    
    def __call__(self, G: nx.Graph, 
                         subcatchment_derivation: parameters.SubcatchmentDerivation,
                         addresses: parameters.FilePaths,
                         **kwargs) -> nx.Graph:
        """Calculate the contributing area for each edge.
        
        This function calculates the contributing area for each edge. The
        contributing area is the area of the subcatchment that drains to the
        edge. The contributing area is calculated from the elevation data. 
        Runoff coefficient (RC) for each contributing area is also calculated, 
        the RC is calculated using `addresses.buildings` and 
        `addresses.streetcover`.        

        Also writes the file 'subcatchments.geojson' to addresses.subcatchments.

        Args:
            G (nx.Graph): A graph
            subcatchment_derivation (parameters.SubcatchmentDerivation): A
                SubcatchmentDerivation parameter object
            addresses (parameters.FilePaths): An FilePaths parameter object
            **kwargs: Additional keyword arguments are ignored.

        Returns:
            G (nx.Graph): A graph
        """
        G = G.copy()

        # Carve
        # TODO I guess we don't need to keep this 'carved' file..
        # maybe could add verbose/debug option to keep it
        with tempfile.TemporaryDirectory() as temp_dir:
            temp_fid = Path(temp_dir) / "carved.tif"
            go.burn_shape_in_raster([d['geometry'] for u,v,d in G.edges(data=True)],
                    subcatchment_derivation.carve_depth,
                    addresses.elevation,
                    temp_fid)
            
            # Derive
            subs_gdf = go.derive_subcatchments(G,temp_fid)
            if verbose():
                subs_gdf.to_file(addresses.subcatchments, driver='GeoJSON')

        # Calculate runoff coefficient (RC)
        if addresses.building.suffix in ('.geoparquet','.parquet'):
            buildings = gpd.read_parquet(addresses.building)
        else:
            buildings = gpd.read_file(addresses.building)
        if addresses.streetcover.suffix in ('.geoparquet','.parquet'):
            streetcover = gpd.read_parquet(addresses.streetcover)
        else:
            streetcover = gpd.read_file(addresses.streetcover)

        subs_rc = go.derive_rc(subs_gdf, buildings, streetcover)

        # Write subs
        # TODO - could just attach subs to nodes where each node has a list of subs
        subs_rc.to_file(addresses.subcatchments, driver='GeoJSON')

        # Assign contributing area
        imperv_lookup = subs_rc.set_index('id').impervious_area.to_dict()
        
        # Set node attributes
        nx.set_node_attributes(G, 0.0, 'contributing_area')
        nx.set_node_attributes(G, imperv_lookup, 'contributing_area')

        # Prepare edge attributes
        edge_attributes = {edge: G.nodes[edge[0]]['contributing_area'] 
                           for edge in G.edges}

        # Set edge attributes
        nx.set_edge_attributes(G, edge_attributes, 'contributing_area')
        return G

@register_graphfcn
class set_elevation(BaseGraphFunction,
                    required_node_attributes = ['x', 'y'],
                    adds_node_attributes = ['surface_elevation']):
    """set_elevation class."""
    
    def __call__(self, G: nx.Graph, 
                  addresses: parameters.FilePaths,
                  **kwargs) -> nx.Graph:
        """Set the elevation for each node.

        This function sets the elevation for each node. The elevation is
        calculated from the elevation data.

        Args:
            G (nx.Graph): A graph
            addresses (parameters.FilePaths): An FilePaths parameter object
            **kwargs: Additional keyword arguments are ignored.

        Returns:
            G (nx.Graph): A graph
        """
        G = G.copy()
        x = [d['x'] for x, d in G.nodes(data=True)]
        y = [d['y'] for x, d in G.nodes(data=True)]
        elevations = go.interpolate_points_on_raster(x, 
                                                    y, 
                                                    addresses.elevation)
        elevations_dict = {id_: elev for id_, elev in zip(G.nodes, elevations)}
        nx.set_node_attributes(G, elevations_dict, 'surface_elevation')
        return G

@register_graphfcn
class set_surface_slope(BaseGraphFunction,
                        required_node_attributes = ['surface_elevation'],
                        adds_edge_attributes = ['surface_slope']):
    """set_surface_slope class."""

    def __call__(self, G: nx.Graph,
                      **kwargs) -> nx.Graph:
        """Set the surface slope for each edge.

        This function sets the surface slope for each edge. The surface slope is
        calculated from the elevation data.

        Args:
            G (nx.Graph): A graph
            **kwargs: Additional keyword arguments are ignored.

        Returns:
            G (nx.Graph): A graph
        """
        G = G.copy()
        # Compute the slope for each edge
        slope_dict = {(u, v, k): (G.nodes[u]['surface_elevation'] - \
                                  G.nodes[v]['surface_elevation']) 
                        / d['length'] for u, v, k, d in G.edges(data=True,
                                                                keys=True)}

        # Set the 'surface_slope' attribute for all edges
        nx.set_edge_attributes(G, slope_dict, 'surface_slope')
        return G
    
@register_graphfcn
class set_chahinian_slope(BaseGraphFunction,
                          required_edge_attributes = ['surface_slope'],
                          adds_edge_attributes = ['chahinian_slope']):
    """set_chahinian_slope class."""
    def __call__(self, G: nx.Graph, **kwargs) -> nx.Graph:
        """set_chahinian_slope class.
            
        This function sets the Chahinian slope for each edge. The Chahinian slope is
        calculated from the surface slope and weighted according to the slope
        (based on: https://doi.org/10.1016/j.compenvurbsys.2019.101370)
        
        Args:
            G (nx.Graph): A graph
            **kwargs: Additional keyword arguments are ignored.
            
        Returns:
            G (nx.Graph): A graph
        """
        G = G.copy()

        # Values where the weight of the slope can be matched to the values 
        # in weights - e.g., a slope of 0.3% has 0 weight (preferred), while 
        # a slope of <=-1% has a weight of 1 (not preferred)
        slope_points = [-1, 0.3, 0.7, 10] 
        weights = [1, 0, 0, 1] 

        # Calculate weights
        slope = nx.get_edge_attributes(G, "surface_slope")
        weights = np.interp(np.asarray(list(slope.values())) * 100, 
                            slope_points,
                            weights, 
                            left=1, 
                            right=1)
        nx.set_edge_attributes(G, dict(zip(slope, weights)), "chahinian_slope")
        
        return G
    
@register_graphfcn
class set_chahinian_angle(BaseGraphFunction,
                         required_node_attributes = ['x','y'],
                         adds_edge_attributes = ['chahinian_angle']):
    """set_chahinian_angle class."""

    def __call__(self, G: nx.Graph, 
                       **kwargs) -> nx.Graph:
        """Set the Chahinian angle for each edge.

        This function sets the Chahinian angle for each edge. The Chahinian angle is
        calculated from the geometry of the edge and weighted according to the 
        angle (based on: https://doi.org/10.1016/j.compenvurbsys.2019.101370)

        Args:
            G (nx.Graph): A graph
            **kwargs: Additional keyword arguments are ignored.

        Returns:
            G (nx.Graph): A graph
        """
        # TODO - in a double directed graph, not sure how meaningful this is
        # TODO could probably refactor
        G = G.copy()
        for u,v,d in G.edges(data=True):
            min_weight = float('inf')
            for node in G.successors(v):
                if node == u:
                    continue
                    
                p1 = (G.nodes[u]['x'], G.nodes[u]['y'])
                p2 = (G.nodes[v]['x'], G.nodes[v]['y'])
                p3 = (G.nodes[node]['x'], G.nodes[node]['y'])
                angle = go.calculate_angle(p1,p2,p3)
                chahinian_weight = np.interp(angle,
                                            [0, 90, 135, 180, 225, 270, 360],
                                            [1, 0.2, 0.7, 0, 0.7, 0.2, 1]
                                            )
                min_weight = min(chahinian_weight, min_weight)
            if min_weight == float('inf'):
                min_weight = 0
            d['chahinian_angle'] = min_weight
        return G

@register_graphfcn
class calculate_weights(BaseGraphFunction,
                        required_edge_attributes = 
                        parameters.TopologyDerivation().weights,
                        adds_edge_attributes = ['weight']):
    """calculate_weights class."""
    # TODO.. I guess if someone defines their own weights, this will need 
    # to change, will want an automatic way to do that...

    def __call__(self, G: nx.Graph, 
                       topology_derivation: parameters.TopologyDerivation,
                       **kwargs) -> nx.Graph:
        """Calculate the weights for each edge.

        This function calculates the weights for each edge. The weights are
        calculated from the edge attributes.

        Args:
            G (nx.Graph): A graph
            topology_derivation (parameters.TopologyDerivation): A TopologyDerivation
                parameter object
            **kwargs: Additional keyword arguments are ignored.

        Returns:
            G (nx.Graph): A graph
        """
        # Calculate bounds to normalise between
        bounds: Dict[Any, List[float]] = defaultdict(lambda: [np.Inf, -np.Inf])

        for (u, v, d), w in product(G.edges(data=True), 
                                    topology_derivation.weights):
            bounds[w][0] = min(bounds[w][0], d.get(w, np.Inf))
            bounds[w][1] = max(bounds[w][1], d.get(w, -np.Inf))

        G = G.copy()
        eps = np.finfo(float).eps
        for u, v, d in G.edges(data=True):
            total_weight = 0
            for attr, bds in bounds.items():
                # Normalise
                weight = max((d[attr] - bds[0]) / (bds[1] - bds[0]), eps)
                # Exponent
                weight = weight ** getattr(topology_derivation,f'{attr}_exponent')
                # Scaling
                weight = weight * getattr(topology_derivation,f'{attr}_scaling')
                # Sum
                total_weight += weight
            # Set
            d['weight'] = total_weight
        return G

def _get_points(G: nx.Graph) -> tuple[Dict[str, shapely.Point],
                                      Dict[str, shapely.Point]]:
    """Get the river and street points from the graph.
    
    A river point are the start and end nodes of an edge with `edge_type = river`.
    A street point are the start and end nodes of an edge with 
    `edge_type = street`.

    Args:
        G (nx.Graph): A graph
        
    Returns:
        river_points (dict): A dictionary of river points
        street_points (dict): A dictionary of street points
    """
    # Get edge types, convert to nx.Graph to remove keys
    etypes = nx.get_edge_attributes(nx.Graph(G), "edge_type")

    # Get river and street points as a dict
    n_types = (
        pd.DataFrame(etypes.items(), 
                    columns=['key', 'type'])
        .explode('key')
        .reset_index(drop=True)
        .groupby("type")["key"]
        .apply(list)
        .to_dict()
    )
    river_points = {n: shapely.Point(G.nodes[n]['x'], G.nodes[n]['y']) 
                    for n in n_types.get('river',{})}
    street_points = {n: shapely.Point(G.nodes[n]['x'], G.nodes[n]['y']) 
                     for n in n_types['street']}

    return river_points, street_points

def _pair_rivers(G: nx.Graph, 
                 river_points: Dict[str, shapely.Point], 
                 street_points: Dict[str, shapely.Point], 
                 river_buffer_distance: float,
                 outlet_length: float) -> nx.Graph:
    """Pair river and street nodes.

    Pair river and street nodes within a certain distance of each other. If
    there are no plausible outlets for an entire subgraph, then a dummy river
    node is created and the lowest elevation node is used as the outlet.

    Args:
        G (nx.Graph): A graph
        river_points (dict): A dictionary of river points
        street_points (dict): A dictionary of street points
        river_buffer_distance (float): The distance within which a river and
            street node can be paired
        outlet_length (float): The length of the outlet

    Returns:
        G (nx.Graph): A graph
    """
    matched_outlets = {}

    # Insert a dummy river node and use lowest elevation node as outlet
    # for each subgraph with no matched outlets
    subgraphs = []
    for sg in nx.weakly_connected_components(G):      
        sg = G.subgraph(sg).copy()
        subgraphs.append(sg)

        # Ignore the rivers, they are drained later
        if all([d['edge_type'] == "river" for _,_,d in sg.edges(data=True)]):
            continue
        
        # Pair up the river and street nodes for each subgraph
        street_points_ = {k: v for k, v in street_points.items() 
                            if k in sg.nodes}
        
        subgraph_outlets = go.nearest_node_buffer(street_points_,
                                    river_points,
                                    river_buffer_distance)

        # Check if there are any matched outlets
        if subgraph_outlets:
            # Update all matched outlets
            matched_outlets.update(subgraph_outlets)
            continue

        # In cases of e.g., an area with no rivers to discharge into or too
        # small a buffer

        # Identify the lowest elevation node
        lowest_elevation_node = min(sg.nodes, 
                    key = lambda x: sg.nodes[x]['surface_elevation'])
        
        # Create a dummy river to discharge into
        name = f'{lowest_elevation_node}-dummy_river'
        dummy_river = {'id' : name,
                    'x' : G.nodes[lowest_elevation_node]['x'] + 1,
                    'y' : G.nodes[lowest_elevation_node]['y'] + 1}
        sg.add_node(name)
        nx.set_node_attributes(sg, {name : dummy_river})

        # Update function's dicts
        matched_outlets[lowest_elevation_node] = name
        river_points[name] = shapely.Point(dummy_river['x'],
                                            dummy_river['y'])
        
        logger.warning(f"""No outlets found for subgraph containing 
                        {lowest_elevation_node}, using this node as outlet.""")
        
    G = nx.compose_all(subgraphs)

    # Add edges between the paired river and street nodes
    for street_id, river_id in matched_outlets.items():
        # TODO instead use a weight based on the distance between the two nodes
        G.add_edge(street_id, river_id,
                    **{'length' : outlet_length,
                        'weight' : outlet_length,
                    'edge_type' : 'outlet',
                    'geometry' : shapely.LineString([street_points[street_id],
                                                river_points[river_id]]),
                    'id' : f'{street_id}-{river_id}-outlet'})
            
    return G

def _root_nodes(G: nx.Graph) -> nx.Graph:
    """Root nodes with a waste node.

    Connect all nodes that have nowhere to flow to to a waste node, i.e., the 
    root of the entire graph.

    Args:
        G (nx.Graph): A graph

    Returns:
        G (nx.Graph): A graph
    """
    G_ = G.copy()

    # Add edges from the river nodes to a waste node
    G.add_node('waste')

    for node in G_.nodes:
        if G.out_degree(node) == 0:
            # Location of the waste node doesn't matter - so if there
            # are multiple river nodes with out_degree 0 - that's fine.
            G.nodes['waste']['x'] = G.nodes[node]['x'] + 1
            G.nodes['waste']['y'] = G.nodes[node]['y'] + 1
            G.add_edge(node,
                        'waste',
                        **{'length' : 0,
                            'weight' : 0,
                        'edge_type' : 'waste-outlet',
                        'id' : f'{node}-waste-outlet'})
    return G

def _connect_mst_outlets(paired_G: nx.Graph, raw_G: nx.Graph) -> nx.Graph:
    """Connect outlets to a waste node.

    Run a minimum spanning tree (MST) on the paired graph to identify the 
    'efficient' outlets. These outlets are inserted into the original graph.

    Args:
        paired_G (nx.Graph): A graph where streets and rivers are paired with 
            outlets.
        raw_G (nx.Graph): A graph where streets and rivers are separated

    Returns:
        (nx.Graph): A graph
    """
    # Find shortest path to identify only 'efficient' outlets. The MST
    # makes sense here over shortest path as each node is only allowed to
    # be visited once - thus encouraging fewer outlets. In shortest path
    # nodes near rivers will always just pick their nearest river node.
    T = nx.minimum_spanning_tree(paired_G.to_undirected(),
                                    weight = 'length')
    
    # Retain the shortest path outlets in the original graph
    for u,v,d in T.edges(data=True):
        if (d['edge_type'] == 'outlet') & (v != 'waste') & (u != 'waste'):
            if u not in raw_G.nodes():
                raw_G.add_node(u, **paired_G.nodes[u])
            elif v not in raw_G.nodes():
                raw_G.add_node(v, **paired_G.nodes[v])

            # Need to check both directions since T is undirected
            if (u,v) in paired_G.edges():
                raw_G.add_edge(u,v,**d)
            elif (v,u) in paired_G.edges():
                raw_G.add_edge(v,u,**d)
            else:
                raise ValueError(f"Edge {u}-{v} not found in paired_G")
            
                
    return raw_G

@register_graphfcn
class identify_outlets(BaseGraphFunction,
                       required_edge_attributes = ['length', 'edge_type'],
                       required_node_attributes = ['x', 'y','surface_elevation']):
    """identify_outlets class."""

    def __call__(self, 
                 G: nx.Graph,
                 outlet_derivation: parameters.OutletDerivation,
                 **kwargs) -> nx.Graph:
        """Identify outlets in a combined river-street graph.

        This function identifies outlets in a combined river-street graph. An
        outlet is a node that is connected to a river and a street. Each street
        node is paired with the nearest river node provided that it is within
        a distance of outlet_derivation.river_buffer_distance - this provides a
        large set of plausible outlets. If there are no plausible outlets for an
        entire subgraph, then a dummy river node is created and the lowest
        elevation node is paired with it. Any street->river/outlet link is given
        a `weight` and `length` of outlet_derivation.outlet_length, this is to
        ensure some penalty on the total number of outlets selected.

        Two methods are available for determining which plausible outlets to 
        retain:

        - `withtopo`: all plausible outlets are retained, connected to a single
        'waste' node and assumed to be later identified as part of the 
        `derive_topology` graphfcn.
        
        - `separate`: the retained outlets are those that are selected as part 
        of the minimum spanning tree (MST) of the combined street-river graph. 
        This method can be temporamental because the MST is undirected, because
        rivers are inherently directed unusual outlet locations may be retained.

        Args:
            G (nx.Graph): A graph
            outlet_derivation (parameters.OutletDerivation): An OutletDerivation
                parameter object
            **kwargs: Additional keyword arguments are ignored.

        Returns:
            G (nx.Graph): A graph
        """
        G = G.copy()
<<<<<<< HEAD
        river_points = {}
        street_points = {}

        # Get the points for each river and street node
        for u, v, d in G.edges(data=True):
            upoint = shapely.Point(G.nodes[u]['x'], G.nodes[u]['y'])
            vpoint = shapely.Point(G.nodes[v]['x'], G.nodes[v]['y'])
            if d.get('edge_type','street') == 'river':
                river_points[u] = upoint
                river_points[v] = vpoint
            else:
                street_points[u] = upoint
                street_points[v] = vpoint
        
        matched_outlets = {}

        # Insert a dummy river node and use lowest elevation node as outlet
        # for each subgraph with no matched outlets
        subgraphs = []
        for sg in nx.weakly_connected_components(G):      
            sg = G.subgraph(sg).copy()
            subgraphs.append(sg)

            # Ignore the rivers, they are drained later
            if set(
                [d.get('edge_type','street') for u,v,d in sg.edges(data=True)]
                ).issubset(['river']):
                continue
            
            # Pair up the river and street nodes for each subgraph
            street_points_ = {k: v for k, v in street_points.items() 
                              if k in sg.nodes}
            matched_outlets.update(
                go.nearest_node_buffer(street_points_,
                                       river_points,
                                       outlet_derivation.river_buffer_distance))

            # Check if there are any matched outlets
            if set(matched_outlets).intersection(sg.nodes):
                continue

            # In cases of e.g., an area with no rivers to discharge into or too
            # small a buffer

            # Identify the lowest elevation node
            lowest_elevation_node = min(sg.nodes, 
                        key = lambda x: sg.nodes[x]['surface_elevation'])
            
            # Create a dummy river to discharge into
            name = f'{lowest_elevation_node}-dummy_river'
            dummy_river = {'id' : name,
                        'x' : G.nodes[lowest_elevation_node]['x'] + 1,
                        'y' : G.nodes[lowest_elevation_node]['y'] + 1}
            sg.add_node(name)
            nx.set_node_attributes(sg, {name : dummy_river})

            # Update function's dicts
            matched_outlets[lowest_elevation_node] = name
            river_points[name] = shapely.Point(dummy_river['x'],
                                                dummy_river['y'])
            
            logger.warning(f"""No outlets found for subgraph containing 
                           {lowest_elevation_node}, using this node as outlet.""")

        G = nx.compose_all(subgraphs)
        G_ = G.copy()

        # Add edges between the paired river and street nodes
        for street_id, river_id in matched_outlets.items():
            # TODO instead use a weight based on the distance between the two nodes
            G_.add_edge(street_id, river_id,
                        **{'length' : outlet_derivation.outlet_length,
                           'weight' : outlet_derivation.outlet_length,
                        'edge_type' : 'outlet',
                        'geometry' : shapely.LineString([street_points[street_id],
                                                    river_points[river_id]]),
                        'id' : f'{street_id}-{river_id}-outlet'})
        
        # Add edges from the river nodes to a waste node
        if outlet_derivation.method == 'withtopo':
            G_.add_node('waste')
            waste_outlet_type = 'waste-outlet'
        else:
            waste_outlet_type = 'outlet'

        for river_node in river_points.keys():
            if G.out_degree(river_node) == 0:
                if outlet_derivation.method == 'withtopo':
                    # Location of the waste node doesn't matter - so if there
                    # are multiple river nodes with out_degree 0 - that's fine.
                    G_.nodes['waste']['x'] = G.nodes[river_node]['x'] + 1
                    G_.nodes['waste']['y'] = G.nodes[river_node]['y'] + 1
                G_.add_edge(river_node,
                            'waste',
                            **{'length' : 0,
                               'weight' : 0,
                            'edge_type' : waste_outlet_type,
                            'id' : f'{river_node}-waste-outlet'})
=======
        
        river_points, street_points = _get_points(G)
        
        G_ = _pair_rivers(G, 
            river_points, 
            street_points, 
            outlet_derivation.river_buffer_distance,
            outlet_derivation.outlet_length)
>>>>>>> e4798117
        
        # Set the length of the river edges to 0 - from a design perspective 
        # once water is in the river we don't care about the length - since it 
        # costs nothing
<<<<<<< HEAD
        for u,v,d in G_.edges(data=True):
            if d.get('edge_type','street') == 'river':
                d['length'] = 0
                d['weight'] = 0
        
        # The outlets can also be derived as part of the shortest path 
        # calculations
        if outlet_derivation.method == 'withtopo':
            return G_
        
        # Find shortest path to identify only 'efficient' outlets. The MST
        # makes sense here over shortest path as each node is only allowed to
        # be visited once - thus encouraging fewer outlets. In shortest path
        # nodes near rivers will always just pick their nearest river node.
        
        T = nx.minimum_spanning_tree(G_.to_undirected(),
                                        weight = 'length')
        
        # Retain the shortest path outlets in the original graph
        for u,v,d in T.edges(data=True):
            if (d.get('edge_type','street') == 'outlet') & (v != 'waste'):
                # Need to check both directions since T is undirected
                if (u,v) in G_.edges():
                    G.add_edge(u,v,**d)
                elif (v,u) in G_.edges():
                    G.add_edge(v,u,**d)

        return G
    
def _iterate_upstream(G, node, visited):
    visited.add(node)
    for u,v in G.in_edges(node):
        if u in visited:
            continue
        _iterate_upstream(G, u, visited)

def _filter_streets(G):
    # Remove non-street edges/nodes and unconnected nodes
    nodes_to_remove = []
    for u, v, d in G.edges(data=True):
        if d.get('edge_type','street') != 'street':
=======
        for _,_,d in G_.edges(data=True):
            if d['edge_type'] == 'river':
                d['length'] = 0
                d['weight'] = 0
        
        # Add edges from the river nodes to a waste node
        G_ = _root_nodes(G_)

        if outlet_derivation.method == 'withtopo':
            # The outlets can be derived as part of the shortest path calculations
            return G_
        elif outlet_derivation.method == 'separate':
            return _connect_mst_outlets(G_, G)
        else:
            raise ValueError(f"Unknown method {outlet_derivation.method}")

def _filter_streets(G):
    """Filter streets.

    This function removes non streets from a graph.

    Args:
        G (nx.Graph): A graph

    Returns:
       (nx.Graph): A graph of only street edges
    """
    G = G.copy()
    # Remove non-street edges/nodes and unconnected nodes
    nodes_to_remove = []
    for u, v, d in G.edges(data=True):
        if d['edge_type'] != 'street':
>>>>>>> e4798117
            if d['edge_type'] == 'outlet':
                nodes_to_remove.append(v)
            else:
                nodes_to_remove.extend((u,v))
    G.remove_nodes_from(nodes_to_remove)
    return G

@register_graphfcn
class derive_topology(BaseGraphFunction,
                      required_edge_attributes = ['edge_type', # 'rivers' and 'streets'
                                                  'weight'],
                      adds_node_attributes = ['outlet', 
                                              'shortest_path']):
    """derive_topology class."""
    

    def __call__(self, 
                 G: nx.Graph,
                 outlet_derivation: parameters.OutletDerivation,
                 **kwargs) -> nx.Graph:
        """Derive the topology of a graph.

        Derives the network topology based on the weighted graph of potential
        pipe carrying edges in the graph.

        Two methods are available:
        - `separate`: The original and that assumes outlets have already been
        narrowed down from the original plausible set. Runs a djiikstra-based 
        algorithm to identify the shortest path from each node to its nearest 
        outlet (weighted by the 'weight' edge value). The 
        returned graph is one that only contains the edges that feature  on the 
        shortest paths. 
        - `withtopo`: The alternative method that assumes no narrowing of plausible
        outlets has been performed. This method runs a Tarjan's algorithm to
        identify the spanning forest starting from a `waste` node that all 
        plausible outlets are connected to (whether via a river or directly).
        
        In both methods, street nodes that have no plausible route to any outlet
        are removed.

        Args:
            G (nx.Graph): A graph
            outlet_derivation (parameters.OutletDerivation): An OutletDerivation
                parameter object
            **kwargs: Additional keyword arguments are ignored.

        Returns:
            G (nx.Graph): A graph
        """
        G = G.copy()
        
        visited: set = set()
        
        # Increase recursion limit to allow to iterate over the entire graph
        # Seems to be the quickest way to identify which nodes have a path to
        # the outlet
        original_limit = sys.getrecursionlimit()
        sys.setrecursionlimit(max(original_limit, len(G.nodes)))
<<<<<<< HEAD

        # Identify outlets
        if outlet_derivation.method == 'withtopo':
            _iterate_upstream(G, 'waste', visited)

            # Remove nodes not reachable from waste
            G.remove_nodes_from(set(G.nodes) - visited)

            # Run shorted path
            G = shortest_path_utils.tarjans_pq(G,'waste')
            
            G = _filter_streets(G)
        else:
            outlets = [u for u,v,d in G.edges(data=True) 
                       if d.get('edge_type','street') == 'outlet']

            for outlet in outlets:
                _iterate_upstream(G, outlet, visited)
=======

        # Identify outlets
        if outlet_derivation.method == 'withtopo':
            visited = set(nx.ancestors(G,'waste')) | {'waste'}

            # Remove nodes not reachable from waste
            G.remove_nodes_from(set(G.nodes) - visited)

            # Run shorted path
            G = shortest_path_utils.tarjans_pq(G,'waste')
            
            G = _filter_streets(G)
        else:
            outlets = [u for u,v,d in G.edges(data=True) if d['edge_type'] == 'outlet']
            visited = set(outlets)
            for outlet in outlets:
                visited = visited | set(nx.ancestors(G,outlet))
>>>>>>> e4798117

            G.remove_nodes_from(set(G.nodes) - visited)
            G = _filter_streets(G)

            # Check for negative cycles
            if nx.negative_edge_cycle(G, weight = 'weight'):
                logger.warning('Graph contains negative cycle')

            G = shortest_path_utils.dijkstra_pq(G, outlets)

        # Reset recursion limit
        sys.setrecursionlimit(original_limit)

        # Log total weight
        total_weight = sum([d['weight'] for u,v,d in G.edges(data=True)])
        logger.info(f"Total graph weight {total_weight}.")

        return G

def design_pipe(ds_elevation: float,
                       chamber_floor: float, 
                       edge_length: float,
                       hydraulic_design: parameters.HydraulicDesign,
                       Q: float
                       ) -> nx.Graph:
    """Design a pipe.

    This function designs a pipe by iterating over a range of diameters and
    depths. It returns the diameter and depth of the pipe that minimises the
    cost function, while also maintaining or minimising feasibility parameters
    associated with: surcharging, velocity and filling ratio.

    Args:
        ds_elevation (float): The downstream elevationq
        chamber_floor (float): The elevation of the chamber floor
        edge_length (float): The length of the edge
        hydraulic_design (parameters.HydraulicDesign): A HydraulicDesign parameter
            object
        Q (float): The flow rate

    Returns:
        diam (float): The diameter of the pipe
        depth (float): The depth of the pipe
    """
    designs = product(hydraulic_design.diameters,
                          np.linspace(hydraulic_design.min_depth, 
                                      hydraulic_design.max_depth, 
                                      hydraulic_design.depth_resolution)
                          )
    pipes = []
    for diam, depth in designs:
        A = (np.pi * diam ** 2 / 4)
        n = 0.012 # mannings n
        R = A / (np.pi * diam)  # hydraulic radius
        # TODO... presumably need to check depth > (diam + min_depth)

        elev_diff = chamber_floor - (ds_elevation - depth)
        slope = elev_diff / edge_length
        # Always pick a pipe that is feasible without surcharging 
        # if available
        surcharge_feasibility = 0.0
        # Use surcharged elevation                        
        while slope <= 0:
            surcharge_feasibility += 0.05
            slope = (chamber_floor + surcharge_feasibility - 
                    (ds_elevation - depth)) / edge_length
            # TODO could make the feasibility penalisation increase
            # when you get above surface_elevation[node]... but 
            # then you'd need a feasibility tracker and an offset 
            # tracker                    
        v = (slope ** 0.5) * (R ** (2/3)) / n
        filling_ratio = Q / (v * A)
        # buffers from: https://www.polypipe.com/sites/default/files/Specification_Clauses_Underground_Drainage.pdf 
        average_depth = (depth + chamber_floor) / 2
        V = edge_length * (diam + 0.3) * (average_depth + 0.1)
        cost = 1.32 / 2000 * (9579.31 * diam ** 0.5737 + 1153.77 * V**1.31)
        v_feasibility = max(hydraulic_design.min_v - v, 0) + \
            max(v - hydraulic_design.max_v, 0)
        fr_feasibility = max(filling_ratio - hydraulic_design.max_fr, 0)
        """
        TODO shear stress... got confused here
        density = 1000
        dyn_visc = 0.001
        hydraulic_diameter = 4 * (A * filling_ratio**2) / \
            (np.pi * diam * filling_ratio)
        Re = density * v * 2 * (diam / 4) * (filling_ratio ** 2) / dyn_visc
        fd = 64 / Re
        shear_stress = fd * density * v**2 / fd
        shear_feasibility = max(min_shear - shear_stress, 0)
        """
        slope = (chamber_floor - (ds_elevation - depth)) / edge_length
        pipes.append({'diam' : diam,
                    'depth' : depth,
                    'slope' : slope,
                    'v' : v,
                    'fr' : filling_ratio,
                    # 'tau' : shear_stress,
                    'cost' : cost,
                    'v_feasibility' : v_feasibility,
                    'fr_feasibility' : fr_feasibility,
                    'surcharge_feasibility' : surcharge_feasibility,
                    # 'shear_feasibility' : shear_feasibility
                    })
    
    pipes_df = pd.DataFrame(pipes).dropna()
    if pipes_df.shape[0] > 0:
        ideal_pipe = pipes_df.sort_values(by=hydraulic_design.design_priority, 
                                                ascending = True).iloc[0]
        return ideal_pipe.diam, ideal_pipe.depth
    else:
        raise Exception('something odd - no non nan pipes')
    
def process_successors(G: nx.Graph, 
                       node: Hashable, 
                       surface_elevations: dict[Hashable, float], 
                       chamber_floor: dict[Hashable, float], 
                       edge_diams: dict[tuple[Hashable,Hashable,int], float],
                       hydraulic_design: parameters.HydraulicDesign
                       ) -> None:
    """Process the successors of a node.

    This function processes the successors of a node. It designs a pipe to the
    downstream node and sets the diameter and downstream invert level of the
    pipe. It also sets the downstream invert level of the downstream node. It
    returns None but modifies the edge_diams and chamber_floor dictionaries.

    Args:
        G (nx.Graph): A graph
        node (Hashable): A node
        surface_elevations (dict): A dictionary of surface elevations keyed by
            node
        chamber_floor (dict): A dictionary of chamber floor elevations keyed by
            node
        edge_diams (dict): A dictionary of pipe diameters keyed by edge
        hydraulic_design (parameters.HydraulicDesign): A HydraulicDesign parameter
            object
    """
    for ix, ds_node in enumerate(G.successors(node)):
        edge = G.get_edge_data(node,ds_node,0)
        # Find contributing area with ancestors
        # TODO - could do timearea here if i hated myself enough
        anc = nx.ancestors(G,node).union([node])
        tot = sum([G.nodes[anc_node]['contributing_area'] for anc_node in anc])
        
        M3_PER_HR_TO_M3_PER_S = 1 / 60 / 60
        Q = tot * hydraulic_design.precipitation * M3_PER_HR_TO_M3_PER_S
        
        # Design the pipe to find the diameter and invert depth
        diam, depth = design_pipe(surface_elevations[ds_node],
                                    chamber_floor[node],
                                    edge['length'],
                                    hydraulic_design,
                                    Q
                                    )
        edge_diams[(node,ds_node,0)] = diam
        chamber_floor[ds_node] = surface_elevations[ds_node] - depth
        if ix > 0:
            logger.warning('''a node has multiple successors, 
                not sure how that can happen if using shortest path
                to derive topology''')

@register_graphfcn
class pipe_by_pipe(BaseGraphFunction,
                   required_edge_attributes = ['length'],
                   required_node_attributes = ['contributing_area', 
                                               'surface_elevation'],
                   adds_edge_attributes = ['diameter'],
                   adds_node_attributes = ['chamber_floor_elevation']):
    """pipe_by_pipe class."""
    # If doing required_graph_attributes - it would be something like 'dendritic'

    def __call__(self, 
                 G: nx.Graph, 
                 hydraulic_design: parameters.HydraulicDesign,
                 **kwargs
                 )->nx.Graph:
        """Pipe by pipe hydraulic design.

        Starting from the most upstream node, design a pipe to the downstream node
        specifying a diameter and downstream invert level. A range of diameters and
        invert levels are tested (ranging between conditions defined in 
        hydraulic_design). From the tested diameters/inverts, a selection is made based
        on each pipe's satisfying feasibility constraints on: surcharge velocity,
        filling ratio, (and shear stress - not currently implemented). Prioritising 
        feasibility in this order it identifies pipes with the preferred feasibility
        level. If multiple pipes are feasible, it picks the lowest cost pipe. Once
        the feasible pipe is identified, the diameter and downstream invert are set
        and then the next downstream pipe can be designed. 

        This approach is based on the pipe-by-pipe design proposed in:
            https://doi.org/10.1016/j.watres.2021.117903

        Args:
            G (nx.Graph): A graph
            hydraulic_design (parameters.HydraulicDesign): A HydraulicDesign parameter
                object
            **kwargs: Additional keyword arguments are ignored.

        Returns:
            G (nx.Graph): A graph
        """
        G = G.copy()
        surface_elevations = nx.get_node_attributes(G, 'surface_elevation')
        topological_order = list(nx.topological_sort(G))
        chamber_floor = {}
        edge_diams: dict[tuple[Hashable,Hashable,int],float] = {}
        # Iterate over nodes in topological order
        for node in tqdm(topological_order,
                         disable = not verbose()):
            # Check if there's any nodes upstream, if not set the depth to min_depth
            if len(nx.ancestors(G,node)) == 0:
                chamber_floor[node] = surface_elevations[node] - \
                    hydraulic_design.min_depth
            
            process_successors(G, 
                       node, 
                       surface_elevations, 
                       chamber_floor, 
                       edge_diams,
                       hydraulic_design
                       )
            
        nx.function.set_edge_attributes(G, edge_diams, "diameter")
        nx.function.set_node_attributes(G, chamber_floor, "chamber_floor_elevation")
        return G<|MERGE_RESOLUTION|>--- conflicted
+++ resolved
@@ -6,10 +6,6 @@
 from __future__ import annotations
 
 import json
-<<<<<<< HEAD
-import os
-=======
->>>>>>> e4798117
 import sys
 import tempfile
 from abc import ABC, abstractmethod
@@ -28,11 +24,7 @@
 
 from swmmanywhere import geospatial_utilities as go
 from swmmanywhere import parameters, shortest_path_utils
-<<<<<<< HEAD
-from swmmanywhere.custom_logging import logger
-=======
 from swmmanywhere.logging import logger, verbose
->>>>>>> e4798117
 
 
 def load_graph(fid: Path) -> nx.Graph:
@@ -761,20 +753,10 @@
                 )
         G.remove_edges_from(set(G.edges).intersection(arcs_to_remove))
         if G.is_directed():
-<<<<<<< HEAD
-            logger.info(f"""clip_to_catchments has created 
-                    {len([sg for sg in nx.weakly_connected_components(G)])} 
-                    subgraphs.""")
-        else:
-            logger.info(f"""clip_to_catchments has created 
-                    {len([sg for sg in nx.connected_components(G)])} 
-                    subgraphs.""")
-=======
             subgraphs = len(list(nx.weakly_connected_components(G)))
         else:
             subgraphs = len(list(nx.connected_components(G)))
         logger.info(f"clip_to_catchments has created {subgraphs} subgraphs.")
->>>>>>> e4798117
         return G
         
 
@@ -1291,106 +1273,6 @@
             G (nx.Graph): A graph
         """
         G = G.copy()
-<<<<<<< HEAD
-        river_points = {}
-        street_points = {}
-
-        # Get the points for each river and street node
-        for u, v, d in G.edges(data=True):
-            upoint = shapely.Point(G.nodes[u]['x'], G.nodes[u]['y'])
-            vpoint = shapely.Point(G.nodes[v]['x'], G.nodes[v]['y'])
-            if d.get('edge_type','street') == 'river':
-                river_points[u] = upoint
-                river_points[v] = vpoint
-            else:
-                street_points[u] = upoint
-                street_points[v] = vpoint
-        
-        matched_outlets = {}
-
-        # Insert a dummy river node and use lowest elevation node as outlet
-        # for each subgraph with no matched outlets
-        subgraphs = []
-        for sg in nx.weakly_connected_components(G):      
-            sg = G.subgraph(sg).copy()
-            subgraphs.append(sg)
-
-            # Ignore the rivers, they are drained later
-            if set(
-                [d.get('edge_type','street') for u,v,d in sg.edges(data=True)]
-                ).issubset(['river']):
-                continue
-            
-            # Pair up the river and street nodes for each subgraph
-            street_points_ = {k: v for k, v in street_points.items() 
-                              if k in sg.nodes}
-            matched_outlets.update(
-                go.nearest_node_buffer(street_points_,
-                                       river_points,
-                                       outlet_derivation.river_buffer_distance))
-
-            # Check if there are any matched outlets
-            if set(matched_outlets).intersection(sg.nodes):
-                continue
-
-            # In cases of e.g., an area with no rivers to discharge into or too
-            # small a buffer
-
-            # Identify the lowest elevation node
-            lowest_elevation_node = min(sg.nodes, 
-                        key = lambda x: sg.nodes[x]['surface_elevation'])
-            
-            # Create a dummy river to discharge into
-            name = f'{lowest_elevation_node}-dummy_river'
-            dummy_river = {'id' : name,
-                        'x' : G.nodes[lowest_elevation_node]['x'] + 1,
-                        'y' : G.nodes[lowest_elevation_node]['y'] + 1}
-            sg.add_node(name)
-            nx.set_node_attributes(sg, {name : dummy_river})
-
-            # Update function's dicts
-            matched_outlets[lowest_elevation_node] = name
-            river_points[name] = shapely.Point(dummy_river['x'],
-                                                dummy_river['y'])
-            
-            logger.warning(f"""No outlets found for subgraph containing 
-                           {lowest_elevation_node}, using this node as outlet.""")
-
-        G = nx.compose_all(subgraphs)
-        G_ = G.copy()
-
-        # Add edges between the paired river and street nodes
-        for street_id, river_id in matched_outlets.items():
-            # TODO instead use a weight based on the distance between the two nodes
-            G_.add_edge(street_id, river_id,
-                        **{'length' : outlet_derivation.outlet_length,
-                           'weight' : outlet_derivation.outlet_length,
-                        'edge_type' : 'outlet',
-                        'geometry' : shapely.LineString([street_points[street_id],
-                                                    river_points[river_id]]),
-                        'id' : f'{street_id}-{river_id}-outlet'})
-        
-        # Add edges from the river nodes to a waste node
-        if outlet_derivation.method == 'withtopo':
-            G_.add_node('waste')
-            waste_outlet_type = 'waste-outlet'
-        else:
-            waste_outlet_type = 'outlet'
-
-        for river_node in river_points.keys():
-            if G.out_degree(river_node) == 0:
-                if outlet_derivation.method == 'withtopo':
-                    # Location of the waste node doesn't matter - so if there
-                    # are multiple river nodes with out_degree 0 - that's fine.
-                    G_.nodes['waste']['x'] = G.nodes[river_node]['x'] + 1
-                    G_.nodes['waste']['y'] = G.nodes[river_node]['y'] + 1
-                G_.add_edge(river_node,
-                            'waste',
-                            **{'length' : 0,
-                               'weight' : 0,
-                            'edge_type' : waste_outlet_type,
-                            'id' : f'{river_node}-waste-outlet'})
-=======
         
         river_points, street_points = _get_points(G)
         
@@ -1399,54 +1281,10 @@
             street_points, 
             outlet_derivation.river_buffer_distance,
             outlet_derivation.outlet_length)
->>>>>>> e4798117
         
         # Set the length of the river edges to 0 - from a design perspective 
         # once water is in the river we don't care about the length - since it 
         # costs nothing
-<<<<<<< HEAD
-        for u,v,d in G_.edges(data=True):
-            if d.get('edge_type','street') == 'river':
-                d['length'] = 0
-                d['weight'] = 0
-        
-        # The outlets can also be derived as part of the shortest path 
-        # calculations
-        if outlet_derivation.method == 'withtopo':
-            return G_
-        
-        # Find shortest path to identify only 'efficient' outlets. The MST
-        # makes sense here over shortest path as each node is only allowed to
-        # be visited once - thus encouraging fewer outlets. In shortest path
-        # nodes near rivers will always just pick their nearest river node.
-        
-        T = nx.minimum_spanning_tree(G_.to_undirected(),
-                                        weight = 'length')
-        
-        # Retain the shortest path outlets in the original graph
-        for u,v,d in T.edges(data=True):
-            if (d.get('edge_type','street') == 'outlet') & (v != 'waste'):
-                # Need to check both directions since T is undirected
-                if (u,v) in G_.edges():
-                    G.add_edge(u,v,**d)
-                elif (v,u) in G_.edges():
-                    G.add_edge(v,u,**d)
-
-        return G
-    
-def _iterate_upstream(G, node, visited):
-    visited.add(node)
-    for u,v in G.in_edges(node):
-        if u in visited:
-            continue
-        _iterate_upstream(G, u, visited)
-
-def _filter_streets(G):
-    # Remove non-street edges/nodes and unconnected nodes
-    nodes_to_remove = []
-    for u, v, d in G.edges(data=True):
-        if d.get('edge_type','street') != 'street':
-=======
         for _,_,d in G_.edges(data=True):
             if d['edge_type'] == 'river':
                 d['length'] = 0
@@ -1478,8 +1316,7 @@
     # Remove non-street edges/nodes and unconnected nodes
     nodes_to_remove = []
     for u, v, d in G.edges(data=True):
-        if d['edge_type'] != 'street':
->>>>>>> e4798117
+        if d.get('edge_type','street') != 'street':
             if d['edge_type'] == 'outlet':
                 nodes_to_remove.append(v)
             else:
@@ -1538,26 +1375,6 @@
         # the outlet
         original_limit = sys.getrecursionlimit()
         sys.setrecursionlimit(max(original_limit, len(G.nodes)))
-<<<<<<< HEAD
-
-        # Identify outlets
-        if outlet_derivation.method == 'withtopo':
-            _iterate_upstream(G, 'waste', visited)
-
-            # Remove nodes not reachable from waste
-            G.remove_nodes_from(set(G.nodes) - visited)
-
-            # Run shorted path
-            G = shortest_path_utils.tarjans_pq(G,'waste')
-            
-            G = _filter_streets(G)
-        else:
-            outlets = [u for u,v,d in G.edges(data=True) 
-                       if d.get('edge_type','street') == 'outlet']
-
-            for outlet in outlets:
-                _iterate_upstream(G, outlet, visited)
-=======
 
         # Identify outlets
         if outlet_derivation.method == 'withtopo':
@@ -1575,7 +1392,6 @@
             visited = set(outlets)
             for outlet in outlets:
                 visited = visited | set(nx.ancestors(G,outlet))
->>>>>>> e4798117
 
             G.remove_nodes_from(set(G.nodes) - visited)
             G = _filter_streets(G)
