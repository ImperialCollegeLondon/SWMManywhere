"""Graph utilities module for SWMManywhere.

A module to contain graphfcns, the graphfcn registry object, and other graph
utilities (such as save/load functions).
"""
from __future__ import annotations

import json
import os
import tempfile
from abc import ABC, abstractmethod
from collections import defaultdict
from heapq import heappop, heappush
from itertools import product
from pathlib import Path
from typing import Any, Callable, Dict, Hashable, List, Optional, cast

import geopandas as gpd
import networkx as nx
import numpy as np
import osmnx as ox
import pandas as pd
import shapely
from tqdm import tqdm

from swmmanywhere import geospatial_utilities as go
from swmmanywhere import parameters
from swmmanywhere.logging import logger


def load_graph(fid: Path) -> nx.Graph:
    """Load a graph from a file saved with save_graph.

    Args:
        fid (Path): The path to the file

    Returns:
        G (nx.Graph): A graph
    """
    json_data = json.loads(fid.read_text())

    G = nx.node_link_graph(json_data,directed=True)
    for u, v, data in G.edges(data=True):
        if 'geometry' in data:
            geometry_coords = data['geometry']
            line_string = shapely.LineString(shapely.wkt.loads(geometry_coords))
            data['geometry'] = line_string
    return G
def _serialize_line_string(obj):
    if isinstance(obj, shapely.LineString):
        return obj.wkt
    return obj
def save_graph(G: nx.Graph, 
               fid: Path) -> None:
    """Save a graph to a file.

    Args:
        G (nx.Graph): A graph
        fid (Path): The path to the file
    """
    json_data = nx.node_link_data(G)
    
    with fid.open('w') as file:
        json.dump(json_data, 
                  file,
                  default = _serialize_line_string)


class BaseGraphFunction(ABC):
    """Base class for graph functions.
    
    On a SWMManywhere project the intention is to iterate over a number of
    graph functions. Each graph function may require certain attributes to
    be present in the graph. Each graph function may add attributes to the
    graph. This class provides a framework for graph functions to check
    their requirements and additions a-priori when the list is provided.
    """
    
    required_edge_attributes: List[str] = []
    adds_edge_attributes: List[str] = []
    required_node_attributes: List[str] = []
    adds_node_attributes: List[str] = []
    def __init_subclass__(cls, 
                          required_edge_attributes: Optional[List[str]] = None,
                          adds_edge_attributes: Optional[List[str]] = None,
                          required_node_attributes : Optional[List[str]] = None,
                          adds_node_attributes : Optional[List[str]] = None
                          ):
        """Set the required and added attributes for the subclass."""
        cls.required_edge_attributes = required_edge_attributes or []
        cls.adds_edge_attributes = adds_edge_attributes or []
        cls.required_node_attributes = required_node_attributes or []
        cls.adds_node_attributes = adds_node_attributes or []

    @abstractmethod
    def __call__(self, 
                 G: nx.Graph,
                 *args,
                 **kwargs) -> nx.Graph:
        """Run the graph function."""
        return G
    
    def validate_requirements(self,
                              edge_attributes: set,
                              node_attributes: set) -> None:
        """Validate that the graph has the required attributes."""
        for attribute in self.required_edge_attributes:
            assert attribute in edge_attributes, f"{attribute} not in edge attributes"
            
        for attribute in self.required_node_attributes:
            assert attribute in node_attributes, f"{attribute} not in node attributes"
            

    def add_graphfcn(self,
                    edge_attributes: set,
                    node_attributes: set) -> tuple[set, set]:
        """Add the attributes that the graph function adds."""
        self.validate_requirements(edge_attributes, node_attributes)
        edge_attributes = edge_attributes.union(self.adds_edge_attributes)
        node_attributes = node_attributes.union(self.adds_node_attributes)
        return edge_attributes, node_attributes
    
class GraphFunctionRegistry(dict): 
    """Registry object.""" 
    
    def register(self, cls):
        """Register a graph function."""
        if cls.__name__ in self:
            raise ValueError(f"{cls.__name__} already in the graph functions registry!")

        self[cls.__name__] = cls()
        return cls

    def __getattr__(self, name):
        """Get a graph function from the graphfcn dict."""
        try:
            return self[name]
        except KeyError:
            raise AttributeError(f"{name} NOT in the graph functions registry!")
        

graphfcns = GraphFunctionRegistry()

def register_graphfcn(cls) -> Callable:
    """Register a graph function.

    Args:
        cls (Callable): A class that inherits from BaseGraphFunction

    Returns:
        cls (Callable): The same class
    """
    graphfcns.register(cls)
    return cls

def get_osmid_id(data: dict) -> Hashable:
    """Get the ID of an edge."""
    id_ = data.get('osmid', data.get('id'))
    if isinstance(id_, list):
        id_ = id_[0]
    return id_

def iterate_graphfcns(G: nx.Graph, 
                      graphfcn_list: list[str], 
                      params: dict,
                      addresses: parameters.FilePaths) -> nx.Graph:
    """Iterate a list of graph functions over a graph.

    Args:
        G (nx.Graph): The graph to iterate over.
        graphfcn_list (list[str]): A list of graph functions to iterate.
        params (dict): A dictionary of parameters to pass to the graph
            functions.
        addresses (parameters.FilePaths): A FilePaths parameter object

    Returns:
        nx.Graph: The graph after the graph functions have been applied.
    """
    not_exists = [g for g in graphfcn_list if g not in graphfcns]
    if not_exists:
        raise ValueError(f"Graphfcns are not registered:\n{', '.join(not_exists)}")
    verbose = os.getenv("SWMMANYWHERE_VERBOSE", "false").lower() == "true"
    for function in graphfcn_list:
        G = graphfcns[function](G, addresses = addresses, **params)
        logger.info(f"graphfcn: {function} completed.")
        if verbose:
            save_graph(G, addresses.model / f"{function}_graph.json")
    return G

@register_graphfcn
class assign_id(BaseGraphFunction, 
                adds_edge_attributes = ['id']
                ):
    """assign_id class."""

    def __call__(self,
                 G: nx.Graph, 
                 **kwargs) -> nx.Graph:
        """Assign an ID to each edge.

        This function takes a graph and assigns an ID to each edge. The ID is
        assigned to the 'id' attribute of each edge. Needed because some edges
        have 'osmid', some have a list of 'osmid', others have 'id'.

        Args:
            G (nx.Graph): A graph
            **kwargs: Additional keyword arguments are ignored.

        Returns:
            G (nx.Graph): The same graph with an ID assigned to each edge
        """
        edge_ids: set[str] = set()
        edges_to_remove = []
        for u, v, key, data in G.edges(data=True, keys = True):
            data['id'] = f'{u}-{v}'
            if data['id'] in edge_ids:
                logger.warning(f"Duplicate edge ID: {data['id']}")
                edges_to_remove.append((u, v, key))
            edge_ids.add(data['id'])
        for u, v, key in edges_to_remove:
            G.remove_edge(u, v, key)
        return G
    
@register_graphfcn
<<<<<<< HEAD
class remove_isolated_nodes(BaseGraphFunction):
    """remove_isolated_nodes class."""

    def __call__(self, G: nx.Graph, **kwargs) -> nx.Graph:
        """Remove parallel edges from a street network.

        Retain the edge with the smallest weight (i.e., length).

        Args:
            G (nx.MultiDiGraph): A graph.
            **kwargs: Additional keyword arguments are ignored.
        
        Returns:
            G (nx.DiGraph): The graph with parallel edges removed.

        Author:
            Taher Chegini
        """
        # Set the attribute (weight) used to determine which parallel edge to
        # retain. Could make this a parameter in parameters.py if needed.
        weight = 'length' 
        graph = ox.get_digraph(G)
        _, _, attr_list = next(iter(graph.edges(data=True)))  # type: ignore
        attr_list = cast("dict[str, Any]", attr_list)
        if weight not in attr_list:
            raise ValueError(f"{weight} not in edge attributes.")
        attr = nx.get_node_attributes(graph, weight)
        parallels = (e for e in attr if e[::-1] in attr)
        graph.remove_edges_from({e if attr[e] > attr[e[::-1]] 
                                else e[::-1] for e in parallels})
        return graph
=======
class remove_non_pipe_allowable_links(BaseGraphFunction):
    """remove_non_pipe_allowable_links class."""
    def __call__(self,
                 G: nx.Graph,
                 topology_derivation: parameters.TopologyDerivation,
                 **kwargs) -> nx.Graph:
        """Remove non-pipe allowable links.

        This function removes links that are not allowable for pipes. The non-
        allowable links are specified in the `omit_edges` attribute of the 
        topology_derivation parameter. There two cases handled:
        1. The `highway` property of the edge. In `osmnx`, `highway` is a category
            that contains the road type, e.g., motorway, trunk, primary. If the
            edge contains a value in the `highway` property that is in `omit_edges`, 
            the edge is removed.
        2. Any other properties of the edge that are in `omit_edges`. If the 
            property is not null in the edge data, the edge is removed. e.g.,
            if `bridge` is in `omit_edges` and the `bridge` entry of the edge 
            is NULL, then the edge is retained, if it is something like 'yes', 
            or 'viaduct' then the edge is removed.
        
        Args:
            G (nx.Graph): A graph
            topology_derivation (parameters.TopologyDerivation): A TopologyDerivation
                parameter object
            **kwargs: Additional keyword arguments are ignored.

        Returns:
            G (nx.Graph): A graph
        """
        edges_to_remove = set()
        for u, v, keys, data in G.edges(data=True,keys = True):
            for omit in topology_derivation.omit_edges:
                if data.get('highway', None) == omit:
                    # Check whether the 'highway' property is 'omit'
                    edges_to_remove.add((u, v, keys))
                elif data.get(omit, None):
                    # Check whether the 'omit' property of edge is not None 
                    edges_to_remove.add((u, v, keys))
        for edges in edges_to_remove:
            G.remove_edge(*edges)
        return G
>>>>>>> 671fa76f

@register_graphfcn
class format_osmnx_lanes(BaseGraphFunction,
                         required_edge_attributes = ['lanes'],
                         adds_edge_attributes = ['width']):
    """format_osmnx_lanes class."""
    # i.e., in osmnx format, i.e., empty for single lane, an int for a
    # number of lanes or a list if the edge has multiple carriageways

    def __call__(self,
                 G: nx.Graph, 
                       subcatchment_derivation: parameters.SubcatchmentDerivation, 
                       **kwargs) -> nx.Graph:
        """Format the lanes attribute of each edge and calculates width.

        Args:
            G (nx.Graph): A graph
            subcatchment_derivation (parameters.SubcatchmentDerivation): A
                SubcatchmentDerivation parameter object
            **kwargs: Additional keyword arguments are ignored.

        Returns:
            G (nx.Graph): A graph
        """
        G = G.copy()
        for u, v, data in G.edges(data=True):
            lanes = data.get('lanes',1)
            if isinstance(lanes, list):
                lanes = sum([float(x) for x in lanes])
            else:
                lanes = float(lanes)
            data['width'] = lanes * subcatchment_derivation.lane_width
        return G

@register_graphfcn
class double_directed(BaseGraphFunction,
                      required_edge_attributes = ['id']):
    """double_directed class."""
    
    def __call__(self, G: nx.Graph, **kwargs) -> nx.Graph:
        """Create a 'double directed graph'.

        This function duplicates a graph and adds reverse edges to the new graph. 
        These new edges share the same data as the 'forward' edges but have a new 
        'id'. An undirected graph is not suitable because it removes data of one of 
        the edges if there are edges in both directions between two nodes 
        (necessary to preserve, e.g., consistent 'width'). If 'edge_type' is
        present, then the function will only be performed on 'street' types.

        Args:
            G (nx.Graph): A graph
            **kwargs: Additional keyword arguments are ignored.

        Returns:
            G (nx.Graph): A graph
        """
        #TODO the geometry is left as is currently - should be reversed, however
        # in original osmnx geometry there are some incorrectly directed ones
        # someone with more patience might check start and end Points to check
        # which direction the line should be going in...
        G_new = G.copy()
        for u, v, data in G.edges(data=True):
            include = data.get('edge_type', True)
            if isinstance(include, str):
                include = include == 'street'
            if ((v, u) not in G.edges) & include:
                reverse_data = data.copy()
                reverse_data['id'] = f"{data['id']}.reversed"
                G_new.add_edge(v, u, **reverse_data)
        return G_new

@register_graphfcn
class split_long_edges(BaseGraphFunction,
                       required_edge_attributes = ['id', 'geometry', 'length']):
    """split_long_edges class."""
    
    def __call__(self, 
                 G: nx.Graph, 
                 subcatchment_derivation: parameters.SubcatchmentDerivation, 
                 **kwargs) -> nx.Graph:
        """Split long edges into shorter edges.

        This function splits long edges into shorter edges. The edges are split
        into segments of length 'max_street_length'. The first and last segment
        are connected to the original nodes. Intermediate segments are connected
        to newly created nodes. The 'geometry' of the original edge must be
        a LineString.
        
        Args:
            G (nx.Graph): A graph
            subcatchment_derivation (parameters.SubcatchmentDerivation): A
                SubcatchmentDerivation parameter object
            **kwargs: Additional keyword arguments are ignored.
        
        Returns:
            graph (nx.Graph): A graph
        """
        #TODO refactor obviously
        max_length = subcatchment_derivation.max_street_length
        graph = G.copy()
        edges_to_remove = []
        edges_to_add = []
        nodes_to_add = []
        maxlabel = max(graph.nodes) + 1
        ll = 0

        def create_new_edge_data(line, data, id_):
            new_line = shapely.LineString(line)
            new_data = data.copy()
            new_data['id'] = id_
            new_data['length'] = new_line.length
            new_data['geometry'] =  shapely.LineString([(x[0], x[1]) 
                                                    for x in new_line.coords])
            return new_data

        for u, v, data in graph.edges(data=True):
            line = data['geometry']
            length = data['length']
            if ((u, v) not in edges_to_remove) & ((v, u) not in edges_to_remove):
                if length > max_length:
                    new_points = [shapely.Point(x) 
                                for x in ox.utils_geo.interpolate_points(line, 
                                                                        max_length)]
                    if len(new_points) > 2:
                        for ix, (start, end) in enumerate(zip(new_points[:-1], 
                                                            new_points[1:])):
                            new_data = create_new_edge_data([start, 
                                                            end], 
                                                            data, 
                                                            f"{data['id']}.{ix}")
                            if (v,u) in graph.edges:
                                # Create reversed data
                                data_r = graph.get_edge_data(v, u).copy()[0]
                                id_ = f"{data_r['id']}.{ix}"
                                new_data_r = create_new_edge_data([end, start], 
                                                                data_r.copy(), 
                                                                id_)
                            if ix == 0:
                                # Create start to first intermediate
                                edges_to_add.append((u, maxlabel + ll, new_data.copy()))
                                nodes_to_add.append((maxlabel + ll, 
                                                    {'x': 
                                                    new_data['geometry'].coords[-1][0],
                                                    'y': 
                                                    new_data['geometry'].coords[-1][1]}))
                                
                                if (v, u) in graph.edges:
                                    # Create first intermediate to start
                                    edges_to_add.append((maxlabel + ll, 
                                                        u, 
                                                        new_data_r.copy()))
                                
                                ll += 1
                            elif ix == len(new_points) - 2:
                                # Create last intermediate to end
                                edges_to_add.append((maxlabel + ll - 1, 
                                                    v, 
                                                    new_data.copy()))
                                if (v, u) in graph.edges:
                                    # Create end to last intermediate
                                    edges_to_add.append((v, 
                                                        maxlabel + ll - 1, 
                                                        new_data_r.copy()))
                            else:
                                nodes_to_add.append((maxlabel + ll, 
                                                    {'x': 
                                                    new_data['geometry'].coords[-1][0],
                                                    'y': 
                                                    new_data['geometry'].coords[-1][1]}))
                                # Create N-1 intermediate to N intermediate
                                edges_to_add.append((maxlabel + ll - 1, 
                                                    maxlabel + ll, 
                                                    new_data.copy()))
                                if (v, u) in graph.edges:
                                    # Create N intermediate to N-1 intermediate
                                    edges_to_add.append((maxlabel + ll, 
                                                        maxlabel + ll - 1, 
                                                        new_data_r.copy()))
                                ll += 1
                        edges_to_remove.append((u, v))
                        if (v, u) in graph.edges:
                            edges_to_remove.append((v, u))

        for u, v in edges_to_remove:
            if (u, v) in graph.edges:
                graph.remove_edge(u, v)

        for node in nodes_to_add:
            graph.add_node(node[0], **node[1])

        for edge in edges_to_add:
            graph.add_edge(edge[0], edge[1], **edge[2])

        return graph

@register_graphfcn
class fix_geometries(BaseGraphFunction,
                     required_edge_attributes = ['geometry'],
                     required_node_attributes = ['x', 'y']):
    """fix_geometries class."""
    def __call__(self, G: nx.Graph, **kwargs) -> nx.Graph:
        """Fix the geometries of the edges.

        This function fixes the geometries of the edges. The geometries are
        recalculated from the node coordinates.

        Args:
            G (nx.Graph): A graph
            **kwargs: Additional keyword arguments are ignored.

        Returns:
            G (nx.Graph): A graph
        """
        G = G.copy()
        for u, v, data in G.edges(data=True):
            start_point_node = (G.nodes[u]['x'], G.nodes[u]['y'])
            start_point_edge = data['geometry'].coords[0]
            end_point_node = (G.nodes[v]['x'], G.nodes[v]['y'])
            end_point_edge = data['geometry'].coords[-1]
            if (start_point_edge == end_point_node) & \
                    (end_point_edge == start_point_node):
                data['geometry'] = data['geometry'].reverse()
            elif (start_point_edge != start_point_node) | \
                    (end_point_edge != end_point_node):
                data['geometry'] = shapely.LineString([start_point_node,
                                                       end_point_node])
        return G

@register_graphfcn
class calculate_contributing_area(BaseGraphFunction,
                                required_edge_attributes = ['id', 'geometry', 'width'],
                                adds_edge_attributes = ['contributing_area'],
                                adds_node_attributes = ['contributing_area']):
    """calculate_contributing_area class."""
    
    def __call__(self, G: nx.Graph, 
                         subcatchment_derivation: parameters.SubcatchmentDerivation,
                         addresses: parameters.FilePaths,
                         **kwargs) -> nx.Graph:
        """Calculate the contributing area for each edge.
        
        This function calculates the contributing area for each edge. The
        contributing area is the area of the subcatchment that drains to the
        edge. The contributing area is calculated from the elevation data.

        Also writes the file 'subcatchments.geojson' to addresses.subcatchments.

        Args:
            G (nx.Graph): A graph
            subcatchment_derivation (parameters.SubcatchmentDerivation): A
                SubcatchmentDerivation parameter object
            addresses (parameters.FilePaths): An FilePaths parameter object
            **kwargs: Additional keyword arguments are ignored.

        Returns:
            G (nx.Graph): A graph
        """
        G = G.copy()

        # Carve
        # TODO I guess we don't need to keep this 'carved' file..
        # maybe could add verbose/debug option to keep it
        with tempfile.TemporaryDirectory() as temp_dir:
            temp_fid = Path(temp_dir) / "carved.tif"
            go.burn_shape_in_raster([d['geometry'] for u,v,d in G.edges(data=True)],
                    subcatchment_derivation.carve_depth,
                    addresses.elevation,
                    temp_fid)
            
            # Derive
            subs_gdf = go.derive_subcatchments(G,temp_fid)

        # Calculate runoff coefficient (RC)
        if addresses.building.suffix in ('.geoparquet','.parquet'):
            buildings = gpd.read_parquet(addresses.building)
        else:
            buildings = gpd.read_file(addresses.building)
        subs_rc = go.derive_rc(subs_gdf, G, buildings)

        # Write subs
        # TODO - could just attach subs to nodes where each node has a list of subs
        subs_rc.to_file(addresses.subcatchments, driver='GeoJSON')

        # Assign contributing area
        imperv_lookup = subs_rc.set_index('id').impervious_area.to_dict()
        
        # Set node attributes
        nx.set_node_attributes(G, 0.0, 'contributing_area')
        nx.set_node_attributes(G, imperv_lookup, 'contributing_area')

        # Prepare edge attributes
        edge_attributes = {edge: G.nodes[edge[0]]['contributing_area'] 
                           for edge in G.edges}

        # Set edge attributes
        nx.set_edge_attributes(G, edge_attributes, 'contributing_area')
        return G

@register_graphfcn
class set_elevation(BaseGraphFunction,
                    required_node_attributes = ['x', 'y'],
                    adds_node_attributes = ['surface_elevation']):
    """set_elevation class."""
    
    def __call__(self, G: nx.Graph, 
                  addresses: parameters.FilePaths,
                  **kwargs) -> nx.Graph:
        """Set the elevation for each node.

        This function sets the elevation for each node. The elevation is
        calculated from the elevation data.

        Args:
            G (nx.Graph): A graph
            addresses (parameters.FilePaths): An FilePaths parameter object
            **kwargs: Additional keyword arguments are ignored.

        Returns:
            G (nx.Graph): A graph
        """
        G = G.copy()
        x = [d['x'] for x, d in G.nodes(data=True)]
        y = [d['y'] for x, d in G.nodes(data=True)]
        elevations = go.interpolate_points_on_raster(x, 
                                                    y, 
                                                    addresses.elevation)
        elevations_dict = {id_: elev for id_, elev in zip(G.nodes, elevations)}
        nx.set_node_attributes(G, elevations_dict, 'surface_elevation')
        return G

@register_graphfcn
class set_surface_slope(BaseGraphFunction,
                        required_node_attributes = ['surface_elevation'],
                        adds_edge_attributes = ['surface_slope']):
    """set_surface_slope class."""

    def __call__(self, G: nx.Graph,
                      **kwargs) -> nx.Graph:
        """Set the surface slope for each edge.

        This function sets the surface slope for each edge. The surface slope is
        calculated from the elevation data.

        Args:
            G (nx.Graph): A graph
            **kwargs: Additional keyword arguments are ignored.

        Returns:
            G (nx.Graph): A graph
        """
        G = G.copy()
        # Compute the slope for each edge
        slope_dict = {(u, v, k): (G.nodes[u]['surface_elevation'] - \
                                  G.nodes[v]['surface_elevation']) 
                        / d['length'] for u, v, k, d in G.edges(data=True,
                                                                keys=True)}

        # Set the 'surface_slope' attribute for all edges
        nx.set_edge_attributes(G, slope_dict, 'surface_slope')
        return G
    
@register_graphfcn
class set_chahinian_slope(BaseGraphFunction,
                          required_edge_attributes = ['surface_slope'],
                          adds_edge_attributes = ['chahinian_slope']):
    """set_chahinian_slope class."""
    def __call__(self, G: nx.Graph, **kwargs) -> nx.Graph:
        """set_chahinian_slope class.
            
        This function sets the Chahinian slope for each edge. The Chahinian slope is
        calculated from the surface slope and weighted according to the slope
        (based on: https://doi.org/10.1016/j.compenvurbsys.2019.101370)
        
        Args:
            G (nx.Graph): A graph
            **kwargs: Additional keyword arguments are ignored.
            
        Returns:
            G (nx.Graph): A graph
        """
        G = G.copy()

        # Values where the weight of the angle can be matched to the values 
        # in weights
        angle_points = [-1, 0.3, 0.7, 10] 
        weights = [1, 0, 0, 1]

        # Calculate weights
        slope = nx.get_edge_attributes(G, "surface_slope")
        weights = np.interp(np.asarray(list(slope.values())) * 100, 
                            angle_points,
                            weights, 
                            left=1, 
                            right=1)
        nx.set_edge_attributes(G, dict(zip(slope, weights)), "chahinian_slope")
        
        return G
    
@register_graphfcn
class set_chahinian_angle(BaseGraphFunction,
                         required_node_attributes = ['x','y'],
                         adds_edge_attributes = ['chahinian_angle']):
    """set_chahinian_angle class."""

    def __call__(self, G: nx.Graph, 
                       **kwargs) -> nx.Graph:
        """Set the Chahinian angle for each edge.

        This function sets the Chahinian angle for each edge. The Chahinian angle is
        calculated from the geometry of the edge and weighted according to the 
        angle (based on: https://doi.org/10.1016/j.compenvurbsys.2019.101370)

        Args:
            G (nx.Graph): A graph
            **kwargs: Additional keyword arguments are ignored.

        Returns:
            G (nx.Graph): A graph
        """
        # TODO - in a double directed graph, not sure how meaningful this is
        # TODO could probably refactor
        G = G.copy()
        for u,v,d in G.edges(data=True):
            min_weight = float('inf')
            for node in G.successors(v):
                if node == u:
                    continue
                    
                p1 = (G.nodes[u]['x'], G.nodes[u]['y'])
                p2 = (G.nodes[v]['x'], G.nodes[v]['y'])
                p3 = (G.nodes[node]['x'], G.nodes[node]['y'])
                angle = go.calculate_angle(p1,p2,p3)
                chahinian_weight = np.interp(angle,
                                            [0, 90, 135, 180, 225, 270, 360],
                                            [1, 0.2, 0.7, 0, 0.7, 0.2, 1]
                                            )
                min_weight = min(chahinian_weight, min_weight)
            if min_weight == float('inf'):
                min_weight = 0
            d['chahinian_angle'] = min_weight
        return G

@register_graphfcn
class calculate_weights(BaseGraphFunction,
                        required_edge_attributes = 
                        parameters.TopologyDerivation().weights,
                        adds_edge_attributes = ['weight']):
    """calculate_weights class."""
    # TODO.. I guess if someone defines their own weights, this will need 
    # to change, will want an automatic way to do that...

    def __call__(self, G: nx.Graph, 
                       topology_derivation: parameters.TopologyDerivation,
                       **kwargs) -> nx.Graph:
        """Calculate the weights for each edge.

        This function calculates the weights for each edge. The weights are
        calculated from the edge attributes.

        Args:
            G (nx.Graph): A graph
            topology_derivation (parameters.TopologyDerivation): A TopologyDerivation
                parameter object
            **kwargs: Additional keyword arguments are ignored.

        Returns:
            G (nx.Graph): A graph
        """
        # Calculate bounds to normalise between
        bounds: Dict[Any, List[float]] = defaultdict(lambda: [np.Inf, -np.Inf])

        for (u, v, d), w in product(G.edges(data=True), 
                                    topology_derivation.weights):
            bounds[w][0] = min(bounds[w][0], d.get(w, np.Inf))
            bounds[w][1] = max(bounds[w][1], d.get(w, -np.Inf))

        G = G.copy()
        eps = np.finfo(float).eps
        for u, v, d in G.edges(data=True):
            total_weight = 0
            for attr, bds in bounds.items():
                # Normalise
                weight = max((d[attr] - bds[0]) / (bds[1] - bds[0]), eps)
                # Exponent
                weight = weight ** getattr(topology_derivation,f'{attr}_exponent')
                # Scaling
                weight = weight * getattr(topology_derivation,f'{attr}_scaling')
                # Sum
                total_weight += weight
            # Set
            d['weight'] = total_weight
        return G

@register_graphfcn
class identify_outlets(BaseGraphFunction,
                       required_edge_attributes = ['length', 'edge_type'],
                       required_node_attributes = ['x', 'y']):
    """identify_outlets class."""

    def __call__(self, G: nx.Graph,
                     outlet_derivation: parameters.OutletDerivation,
                     **kwargs) -> nx.Graph:
        """Identify outlets in a combined river-street graph.

        This function identifies outlets in a combined river-street graph. An
        outlet is a node that is connected to a river and a street. 

        Args:
            G (nx.Graph): A graph
            outlet_derivation (parameters.OutletDerivation): An OutletDerivation
                parameter object
            **kwargs: Additional keyword arguments are ignored.

        Returns:
            G (nx.Graph): A graph
        """
        G = G.copy()
        river_points = {}
        street_points = {}

        # Get the points for each river and street node
        for u, v, d in G.edges(data=True):
            upoint = shapely.Point(G.nodes[u]['x'], G.nodes[u]['y'])
            vpoint = shapely.Point(G.nodes[v]['x'], G.nodes[v]['y'])
            if d['edge_type'] == 'river':
                river_points[u] = upoint
                river_points[v] = vpoint
            else:
                street_points[u] = upoint
                street_points[v] = vpoint
        
        # Pair up the river and street nodes
        matched_outlets = go.nearest_node_buffer(river_points,
                                                street_points,
                                                outlet_derivation.river_buffer_distance)
        
        # Copy graph to run shortest path on
        G_ = G.copy()

        # Add edges between the paired river and street nodes
        for river_id, street_id in matched_outlets.items():
            # TODO instead use a weight based on the distance between the two nodes
            G_.add_edge(street_id, river_id,
                        **{'length' : outlet_derivation.outlet_length,
                        'edge_type' : 'outlet',
                        'geometry' : shapely.LineString([street_points[street_id],
                                                    river_points[river_id]]),
                        'id' : f'{street_id}-{river_id}-outlet'})
        
        # Add edges from the river nodes to a waste node
        for river_node in river_points.keys():
            if G.out_degree(river_node) == 0:
                G_.add_edge(river_node,
                            'waste',
                            **{'length' : 0,
                            'edge_type' : 'outlet',
                            'id' : f'{river_node}-waste-outlet'})
        
        # Set the length of the river edges to 0 - from a design perspective 
        # once water is in the river we don't care about the length - since it 
        # costs nothing
        for u,v,d in G_.edges(data=True):
            if d['edge_type'] == 'river':
                d['length'] = 0
        
        # Find shortest path to identify only 'efficient' outlets. The MST
        # makes sense here over shortest path as each node is only allowed to
        # be visited once - thus encouraging fewer outlets. In shortest path
        # nodes near rivers will always just pick their nearest river node.
        T = nx.minimum_spanning_tree(G_.to_undirected(),
                                        weight = 'length')
        
        # Retain the shortest path outlets in the original graph
        for u,v,d in T.edges(data=True):
            if (d['edge_type'] == 'outlet') & (v != 'waste'):
                # Need to check both directions since T is undirected
                if (u,v) in G_.edges():
                    G.add_edge(u,v,**d)
                elif (v,u) in G_.edges():
                    G.add_edge(v,u,**d)

        return G

@register_graphfcn
class derive_topology(BaseGraphFunction,
                      required_edge_attributes = ['edge_type', # 'rivers' and 'streets'
                                                  'weight'],
                      adds_node_attributes = ['outlet', 'shortest_path']):
    """derive_topology class."""
    

    def __call__(self, G: nx.Graph,
                    **kwargs) -> nx.Graph:
        """Derive the topology of a graph.

        Runs a djiikstra-based algorithm to identify the shortest path from each
        node to its nearest outlet (weighted by the 'weight' edge value). The 
        returned graph is one that only contains the edges that feature  on the 
        shortest paths.

        Args:
            G (nx.Graph): A graph
            **kwargs: Additional keyword arguments are ignored.

        Returns:
            G (nx.Graph): A graph
        """
        G = G.copy()
        
        # Identify outlets
        outlets = [u for u,v,d in G.edges(data=True) if d['edge_type'] == 'outlet']

        # Remove non-street edges/nodes and unconnected nodes
        nodes_to_remove = []
        for u, v, d in G.edges(data=True):
            if d['edge_type'] != 'street':
                if d['edge_type'] == 'outlet':
                    nodes_to_remove.append(v)
                else:
                    nodes_to_remove.extend((u,v))

        isolated_nodes = list(nx.isolates(G))

        for u in set(nodes_to_remove).union(isolated_nodes):
            G.remove_node(u)

        # Check for negative cycles
        if nx.negative_edge_cycle(G, weight = 'weight'):
            logger.warning('Graph contains negative cycle')

        # Initialize the dictionary with infinity for all nodes
        shortest_paths = {node: float('inf') for node in G.nodes}

        # Initialize the dictionary to store the paths
        paths: dict[Hashable,list] = {node: [] for node in G.nodes}

        # Set the shortest path length to 0 for outlets
        for outlet in outlets:
            shortest_paths[outlet] = 0
            paths[outlet] = [outlet]

        # Initialize a min-heap with (distance, node) tuples
        heap = [(0, outlet) for outlet in outlets]
        while heap:
            # Pop the node with the smallest distance
            dist, node = heappop(heap)

            # For each neighbor of the current node
            for neighbor, _, edge_data in G.in_edges(node, data=True):
                # Calculate the distance through the current node
                alt_dist = dist + edge_data['weight']
                # If the alternative distance is shorter

                if alt_dist >= shortest_paths[neighbor]:
                    continue
                
                # Update the shortest path length
                shortest_paths[neighbor] = alt_dist
                # Update the path
                paths[neighbor] = paths[node] + [neighbor]
                # Push the neighbor to the heap
                heappush(heap, (alt_dist, neighbor))

        edges_to_keep: set = set()
        for path in paths.values():
            # Assign outlet
            outlet = path[0]
            for node in path:
                G.nodes[node]['outlet'] = outlet
                G.nodes[node]['shortest_path'] = shortest_paths[node]

            # Store path
            edges_to_keep.update(zip(path[1:], path[:-1]))
            
        # Remove edges not on paths
        new_graph = G.copy()
        for u,v in G.edges():
            if (u,v) not in edges_to_keep:
                new_graph.remove_edge(u,v)
        return new_graph

def design_pipe(ds_elevation: float,
                       chamber_floor: float, 
                       edge_length: float,
                       hydraulic_design: parameters.HydraulicDesign,
                       Q: float
                       ) -> nx.Graph:
    """Design a pipe.

    This function designs a pipe by iterating over a range of diameters and
    depths. It returns the diameter and depth of the pipe that minimises the
    cost function, while also maintaining or minimising feasibility parameters
    associated with: surcharging, velocity and filling ratio.

    Args:
        ds_elevation (float): The downstream elevationq
        chamber_floor (float): The elevation of the chamber floor
        edge_length (float): The length of the edge
        hydraulic_design (parameters.HydraulicDesign): A HydraulicDesign parameter
            object
        Q (float): The flow rate

    Returns:
        diam (float): The diameter of the pipe
        depth (float): The depth of the pipe
    """
    designs = product(hydraulic_design.diameters,
                          np.linspace(hydraulic_design.min_depth, 
                                      hydraulic_design.max_depth, 
                                      10) # TODO should 10 be a param?
                          )
    pipes = []
    for diam, depth in designs:
        A = (np.pi * diam ** 2 / 4)
        n = 0.012 # mannings n
        R = A / (np.pi * diam)  # hydraulic radius
        # TODO... presumably need to check depth > (diam + min_depth)

        elev_diff = chamber_floor - (ds_elevation - depth)
        slope = elev_diff / edge_length
        # Always pick a pipe that is feasible without surcharging 
        # if available
        surcharge_feasibility = 0.0
        # Use surcharged elevation                        
        while slope <= 0:
            surcharge_feasibility += 0.05
            slope = (chamber_floor + surcharge_feasibility - 
                    (ds_elevation - depth)) / edge_length
            # TODO could make the feasibility penalisation increase
            # when you get above surface_elevation[node]... but 
            # then you'd need a feasibility tracker and an offset 
            # tracker                    
        v = (slope ** 0.5) * (R ** (2/3)) / n
        filling_ratio = Q / (v * A)
        # buffers from: https://www.polypipe.com/sites/default/files/Specification_Clauses_Underground_Drainage.pdf 
        average_depth = (depth + chamber_floor) / 2
        V = edge_length * (diam + 0.3) * (average_depth + 0.1)
        cost = 1.32 / 2000 * (9579.31 * diam ** 0.5737 + 1153.77 * V**1.31)
        v_feasibility = max(hydraulic_design.min_v - v, 0) + \
            max(v - hydraulic_design.max_v, 0)
        fr_feasibility = max(filling_ratio - hydraulic_design.max_fr, 0)
        """
        TODO shear stress... got confused here
        density = 1000
        dyn_visc = 0.001
        hydraulic_diameter = 4 * (A * filling_ratio**2) / \
            (np.pi * diam * filling_ratio)
        Re = density * v * 2 * (diam / 4) * (filling_ratio ** 2) / dyn_visc
        fd = 64 / Re
        shear_stress = fd * density * v**2 / fd
        shear_feasibility = max(min_shear - shear_stress, 0)
        """
        slope = (chamber_floor - (ds_elevation - depth)) / edge_length
        pipes.append({'diam' : diam,
                    'depth' : depth,
                    'slope' : slope,
                    'v' : v,
                    'fr' : filling_ratio,
                    # 'tau' : shear_stress,
                    'cost' : cost,
                    'v_feasibility' : v_feasibility,
                    'fr_feasibility' : fr_feasibility,
                    'surcharge_feasibility' : surcharge_feasibility,
                    # 'shear_feasibility' : shear_feasibility
                    })
    
    pipes_df = pd.DataFrame(pipes).dropna()
    if pipes_df.shape[0] > 0:
        ideal_pipe = pipes_df.sort_values(by=['surcharge_feasibility',
                                                    'v_feasibility',
                                                    'fr_feasibility',
                                                    # 'shear_feasibility',
                                                    'cost'], 
                                                ascending = True).iloc[0]
        return ideal_pipe.diam, ideal_pipe.depth
    else:
        raise Exception('something odd - no non nan pipes')
    
def process_successors(G: nx.Graph, 
                       node: Hashable, 
                       surface_elevations: dict[Hashable, float], 
                       chamber_floor: dict[Hashable, float], 
                       edge_diams: dict[tuple[Hashable,Hashable,int], float],
                       hydraulic_design: parameters.HydraulicDesign
                       ) -> None:
    """Process the successors of a node.

    This function processes the successors of a node. It designs a pipe to the
    downstream node and sets the diameter and downstream invert level of the
    pipe. It also sets the downstream invert level of the downstream node. It
    returns None but modifies the edge_diams and chamber_floor dictionaries.

    Args:
        G (nx.Graph): A graph
        node (Hashable): A node
        surface_elevations (dict): A dictionary of surface elevations keyed by
            node
        chamber_floor (dict): A dictionary of chamber floor elevations keyed by
            node
        edge_diams (dict): A dictionary of pipe diameters keyed by edge
        hydraulic_design (parameters.HydraulicDesign): A HydraulicDesign parameter
            object
    """
    for ix, ds_node in enumerate(G.successors(node)):
        edge = G.get_edge_data(node,ds_node,0)
        # Find contributing area with ancestors
        # TODO - could do timearea here if i hated myself enough
        anc = nx.ancestors(G,node).union([node])
        tot = sum([G.nodes[anc_node]['contributing_area'] for anc_node in anc])
        
        M3_PER_HR_TO_M3_PER_S = 1 / 60 / 60
        Q = tot * hydraulic_design.precipitation * M3_PER_HR_TO_M3_PER_S
        
        # Design the pipe to find the diameter and invert depth
        diam, depth = design_pipe(surface_elevations[ds_node],
                                    chamber_floor[node],
                                    edge['length'],
                                    hydraulic_design,
                                    Q
                                    )
        edge_diams[(node,ds_node,0)] = diam
        chamber_floor[ds_node] = surface_elevations[ds_node] - depth
        if ix > 0:
            logger.warning('''a node has multiple successors, 
                not sure how that can happen if using shortest path
                to derive topology''')

@register_graphfcn
class pipe_by_pipe(BaseGraphFunction,
                   required_edge_attributes = ['length'],
                   required_node_attributes = ['contributing_area', 
                                               'surface_elevation'],
                   adds_edge_attributes = ['diameter'],
                   adds_node_attributes = ['chamber_floor_elevation']):
    """pipe_by_pipe class."""
    # If doing required_graph_attributes - it would be something like 'dendritic'

    def __call__(self, 
                 G: nx.Graph, 
                 hydraulic_design: parameters.HydraulicDesign,
                 **kwargs
                 )->nx.Graph:
        """Pipe by pipe hydraulic design.

        Starting from the most upstream node, design a pipe to the downstream node
        specifying a diameter and downstream invert level. A range of diameters and
        invert levels are tested (ranging between conditions defined in 
        hydraulic_design). From the tested diameters/inverts, a selection is made based
        on each pipe's satisfying feasibility constraints on: surcharge velocity,
        filling ratio, (and shear stress - not currently implemented). Prioritising 
        feasibility in this order it identifies pipes with the preferred feasibility
        level. If multiple pipes are feasible, it picks the lowest cost pipe. Once
        the feasible pipe is identified, the diameter and downstream invert are set
        and then the next downstream pipe can be designed. 

        This approach is based on the pipe-by-pipe design proposed in:
            https://doi.org/10.1016/j.watres.2021.117903

        Args:
            G (nx.Graph): A graph
            hydraulic_design (parameters.HydraulicDesign): A HydraulicDesign parameter
                object
            **kwargs: Additional keyword arguments are ignored.

        Returns:
            G (nx.Graph): A graph
        """
        G = G.copy()
        surface_elevations = nx.get_node_attributes(G, 'surface_elevation')
        topological_order = list(nx.topological_sort(G))
        chamber_floor = {}
        edge_diams: dict[tuple[Hashable,Hashable,int],float] = {}
        # Iterate over nodes in topological order
        for node in tqdm(topological_order):
            # Check if there's any nodes upstream, if not set the depth to min_depth
            if len(nx.ancestors(G,node)) == 0:
                chamber_floor[node] = surface_elevations[node] - \
                    hydraulic_design.min_depth
            
            process_successors(G, 
                       node, 
                       surface_elevations, 
                       chamber_floor, 
                       edge_diams,
                       hydraulic_design
                       )
            
        nx.function.set_edge_attributes(G, edge_diams, "diameter")
        nx.function.set_node_attributes(G, chamber_floor, "chamber_floor_elevation")
        return G<|MERGE_RESOLUTION|>--- conflicted
+++ resolved
@@ -222,7 +222,6 @@
         return G
     
 @register_graphfcn
-<<<<<<< HEAD
 class remove_isolated_nodes(BaseGraphFunction):
     """remove_isolated_nodes class."""
 
@@ -254,7 +253,8 @@
         graph.remove_edges_from({e if attr[e] > attr[e[::-1]] 
                                 else e[::-1] for e in parallels})
         return graph
-=======
+    
+@register_graphfcn
 class remove_non_pipe_allowable_links(BaseGraphFunction):
     """remove_non_pipe_allowable_links class."""
     def __call__(self,
@@ -297,7 +297,6 @@
         for edges in edges_to_remove:
             G.remove_edge(*edges)
         return G
->>>>>>> 671fa76f
 
 @register_graphfcn
 class format_osmnx_lanes(BaseGraphFunction,
