"""Graph utilities module for SWMManywhere.

A module to contain graphfcns, the graphfcn registry object, and other graph
utilities (such as save/load functions).
"""
import json
import os
import tempfile
from abc import ABC, abstractmethod
from collections import defaultdict
from heapq import heappop, heappush
from itertools import product
from pathlib import Path
from typing import Any, Callable, Dict, Hashable, List, Optional

import geopandas as gpd
import networkx as nx
import numpy as np
import osmnx as ox
import pandas as pd
import shapely
from tqdm import tqdm

from swmmanywhere import geospatial_utilities as go
from swmmanywhere import parameters
from swmmanywhere.logging import logger


def load_graph(fid: Path) -> nx.Graph:
    """Load a graph from a file saved with save_graph.

    Args:
        fid (Path): The path to the file

    Returns:
        G (nx.Graph): A graph
    """
    json_data = json.loads(fid.read_text())

    G = nx.node_link_graph(json_data,directed=True)
    for u, v, data in G.edges(data=True):
        if 'geometry' in data:
            geometry_coords = data['geometry']
            line_string = shapely.LineString(shapely.wkt.loads(geometry_coords))
            data['geometry'] = line_string
    return G
def _serialize_line_string(obj):
    if isinstance(obj, shapely.LineString):
        return obj.wkt
    return obj
def save_graph(G: nx.Graph, 
               fid: Path) -> None:
    """Save a graph to a file.

    Args:
        G (nx.Graph): A graph
        fid (Path): The path to the file
    """
    json_data = nx.node_link_data(G)
    
    with fid.open('w') as file:
        json.dump(json_data, 
                  file,
                  default = _serialize_line_string)


class BaseGraphFunction(ABC):
    """Base class for graph functions.
    
    On a SWMManywhere project the intention is to iterate over a number of
    graph functions. Each graph function may require certain attributes to
    be present in the graph. Each graph function may add attributes to the
    graph. This class provides a framework for graph functions to check
    their requirements and additions a-priori when the list is provided.
    """
    
    required_edge_attributes: List[str] = []
    adds_edge_attributes: List[str] = []
    required_node_attributes: List[str] = []
    adds_node_attributes: List[str] = []
    def __init_subclass__(cls, 
                          required_edge_attributes: Optional[List[str]] = None,
                          adds_edge_attributes: Optional[List[str]] = None,
                          required_node_attributes : Optional[List[str]] = None,
                          adds_node_attributes : Optional[List[str]] = None
                          ):
        """Set the required and added attributes for the subclass."""
        cls.required_edge_attributes = required_edge_attributes or []
        cls.adds_edge_attributes = adds_edge_attributes or []
        cls.required_node_attributes = required_node_attributes or []
        cls.adds_node_attributes = adds_node_attributes or []

    @abstractmethod
    def __call__(self, 
                 G: nx.Graph,
                 *args,
                 **kwargs) -> nx.Graph:
        """Run the graph function."""
        return G
    
    def validate_requirements(self,
                              edge_attributes: set,
                              node_attributes: set) -> None:
        """Validate that the graph has the required attributes."""
        for attribute in self.required_edge_attributes:
            assert attribute in edge_attributes, f"{attribute} not in edge attributes"
            
        for attribute in self.required_node_attributes:
            assert attribute in node_attributes, f"{attribute} not in node attributes"
            

    def add_graphfcn(self,
                    edge_attributes: set,
                    node_attributes: set) -> tuple[set, set]:
        """Add the attributes that the graph function adds."""
        self.validate_requirements(edge_attributes, node_attributes)
        edge_attributes = edge_attributes.union(self.adds_edge_attributes)
        node_attributes = node_attributes.union(self.adds_node_attributes)
        return edge_attributes, node_attributes
    
class GraphFunctionRegistry(dict): 
    """Registry object.""" 
    
    def register(self, cls):
        """Register a graph function."""
        if cls.__name__ in self:
            raise ValueError(f"{cls.__name__} already in the graph functions registry!")

        self[cls.__name__] = cls()
        return cls

    def __getattr__(self, name):
        """Get a graph function from the graphfcn dict."""
        try:
            return self[name]
        except KeyError:
            raise AttributeError(f"{name} NOT in the graph functions registry!")
        

graphfcns = GraphFunctionRegistry()

def register_graphfcn(cls) -> Callable:
    """Register a graph function.

    Args:
        cls (Callable): A class that inherits from BaseGraphFunction

    Returns:
        cls (Callable): The same class
    """
    graphfcns.register(cls)
    return cls

def get_osmid_id(data: dict) -> Hashable:
    """Get the ID of an edge."""
    id_ = data.get('osmid', data.get('id'))
    if isinstance(id_, list):
        id_ = id_[0]
    return id_

def iterate_graphfcns(G: nx.Graph, 
                      graphfcn_list: list[str], 
                      params: dict,
                      addresses: parameters.FilePaths) -> nx.Graph:
    """Iterate a list of graph functions over a graph.

    Args:
        G (nx.Graph): The graph to iterate over.
        graphfcn_list (list[str]): A list of graph functions to iterate.
        params (dict): A dictionary of parameters to pass to the graph
            functions.
        addresses (parameters.FilePaths): A FilePaths parameter object

    Returns:
        nx.Graph: The graph after the graph functions have been applied.
    """
    not_exists = [g for g in graphfcn_list if g not in graphfcns]
    if not_exists:
        raise ValueError(f"Graphfcns are not registered:\n{', '.join(not_exists)}")
    verbose = os.getenv("SWMMANYWHERE_VERBOSE", "false").lower() == "true"
    for function in graphfcn_list:
        G = graphfcns[function](G, addresses = addresses, **params)
        logger.info(f"graphfcn: {function} completed.")
        if verbose:
            save_graph(G, addresses.model / f"{function}_graph.json")
    return G

@register_graphfcn
class assign_id(BaseGraphFunction, 
                adds_edge_attributes = ['id']
                ):
    """assign_id class."""

    def __call__(self,
                 G: nx.Graph, 
                 **kwargs) -> nx.Graph:
        """Assign an ID to each edge.

        This function takes a graph and assigns an ID to each edge. The ID is
        assigned to the 'id' attribute of each edge. Needed because some edges
        have 'osmid', some have a list of 'osmid', others have 'id'.

        Args:
            G (nx.Graph): A graph
            **kwargs: Additional keyword arguments are ignored.

        Returns:
            G (nx.Graph): The same graph with an ID assigned to each edge
        """
        edge_ids: set[str] = set()
        edges_to_remove = []
        for u, v, key, data in G.edges(data=True, keys = True):
            data['id'] = f'{u}-{v}'
            if data['id'] in edge_ids:
                logger.warning(f"Duplicate edge ID: {data['id']}")
                edges_to_remove.append((u, v, key))
            edge_ids.add(data['id'])
        for u, v, key in edges_to_remove:
            G.remove_edge(u, v, key)
        return G

@register_graphfcn
class format_osmnx_lanes(BaseGraphFunction,
                         required_edge_attributes = ['lanes'],
                         adds_edge_attributes = ['width']):
    """format_osmnx_lanes class."""
    # i.e., in osmnx format, i.e., empty for single lane, an int for a
    # number of lanes or a list if the edge has multiple carriageways

    def __call__(self,
                 G: nx.Graph, 
                       subcatchment_derivation: parameters.SubcatchmentDerivation, 
                       **kwargs) -> nx.Graph:
        """Format the lanes attribute of each edge and calculates width.

        Args:
            G (nx.Graph): A graph
            subcatchment_derivation (parameters.SubcatchmentDerivation): A
                SubcatchmentDerivation parameter object
            **kwargs: Additional keyword arguments are ignored.

        Returns:
            G (nx.Graph): A graph
        """
        G = G.copy()
        for u, v, data in G.edges(data=True):
            lanes = data.get('lanes',1)
            if isinstance(lanes, list):
                lanes = sum([float(x) for x in lanes])
            else:
                lanes = float(lanes)
            data['width'] = lanes * subcatchment_derivation.lane_width
        return G

@register_graphfcn
class double_directed(BaseGraphFunction,
                      required_edge_attributes = ['id']):
    """double_directed class."""
    
    def __call__(self, G: nx.Graph, **kwargs) -> nx.Graph:
        """Create a 'double directed graph'.

        This function duplicates a graph and adds reverse edges to the new graph. 
        These new edges share the same data as the 'forward' edges but have a new 
        'id'. An undirected graph is not suitable because it removes data of one of 
        the edges if there are edges in both directions between two nodes 
        (necessary to preserve, e.g., consistent 'width'). If 'edge_type' is
        present, then the function will only be performed on 'street' types.

        Args:
            G (nx.Graph): A graph
            **kwargs: Additional keyword arguments are ignored.

        Returns:
            G (nx.Graph): A graph
        """
        #TODO the geometry is left as is currently - should be reversed, however
        # in original osmnx geometry there are some incorrectly directed ones
        # someone with more patience might check start and end Points to check
        # which direction the line should be going in...
        G_new = G.copy()
        for u, v, data in G.edges(data=True):
            include = data.get('edge_type', True)
            if isinstance(include, str):
                include = include == 'street'
            if ((v, u) not in G.edges) & include:
                reverse_data = data.copy()
                reverse_data['id'] = f"{data['id']}.reversed"
                G_new.add_edge(v, u, **reverse_data)
        return G_new

@register_graphfcn
class split_long_edges(BaseGraphFunction,
                       required_edge_attributes = ['id', 'geometry', 'length']):
    """split_long_edges class."""
    
    def __call__(self, 
                 G: nx.Graph, 
                 subcatchment_derivation: parameters.SubcatchmentDerivation, 
                 **kwargs) -> nx.Graph:
        """Split long edges into shorter edges.

        This function splits long edges into shorter edges. The edges are split
        into segments of length 'max_street_length'. The first and last segment
        are connected to the original nodes. Intermediate segments are connected
        to newly created nodes. The 'geometry' of the original edge must be
        a LineString.
        
        Args:
            G (nx.Graph): A graph
            subcatchment_derivation (parameters.SubcatchmentDerivation): A
                SubcatchmentDerivation parameter object
            **kwargs: Additional keyword arguments are ignored.
        
        Returns:
            graph (nx.Graph): A graph
        """
        #TODO refactor obviously
        max_length = subcatchment_derivation.max_street_length
        graph = G.copy()
        edges_to_remove = []
        edges_to_add = []
        nodes_to_add = []
        maxlabel = max(graph.nodes) + 1
        ll = 0

        def create_new_edge_data(line, data, id_):
            new_line = shapely.LineString(line)
            new_data = data.copy()
            new_data['id'] = id_
            new_data['length'] = new_line.length
            new_data['geometry'] =  shapely.LineString([(x[0], x[1]) 
                                                    for x in new_line.coords])
            return new_data

        for u, v, data in graph.edges(data=True):
            line = data['geometry']
            length = data['length']
            if ((u, v) not in edges_to_remove) & ((v, u) not in edges_to_remove):
                if length > max_length:
                    new_points = [shapely.Point(x) 
                                for x in ox.utils_geo.interpolate_points(line, 
                                                                        max_length)]
                    if len(new_points) > 2:
                        for ix, (start, end) in enumerate(zip(new_points[:-1], 
                                                            new_points[1:])):
                            new_data = create_new_edge_data([start, 
                                                            end], 
                                                            data, 
                                                            f"{data['id']}.{ix}")
                            if (v,u) in graph.edges:
                                # Create reversed data
                                data_r = graph.get_edge_data(v, u).copy()[0]
                                id_ = f"{data_r['id']}.{ix}"
                                new_data_r = create_new_edge_data([end, start], 
                                                                data_r.copy(), 
                                                                id_)
                            if ix == 0:
                                # Create start to first intermediate
                                edges_to_add.append((u, maxlabel + ll, new_data.copy()))
                                nodes_to_add.append((maxlabel + ll, 
                                                    {'x': 
                                                    new_data['geometry'].coords[-1][0],
                                                    'y': 
                                                    new_data['geometry'].coords[-1][1]}))
                                
                                if (v, u) in graph.edges:
                                    # Create first intermediate to start
                                    edges_to_add.append((maxlabel + ll, 
                                                        u, 
                                                        new_data_r.copy()))
                                
                                ll += 1
                            elif ix == len(new_points) - 2:
                                # Create last intermediate to end
                                edges_to_add.append((maxlabel + ll - 1, 
                                                    v, 
                                                    new_data.copy()))
                                if (v, u) in graph.edges:
                                    # Create end to last intermediate
                                    edges_to_add.append((v, 
                                                        maxlabel + ll - 1, 
                                                        new_data_r.copy()))
                            else:
                                nodes_to_add.append((maxlabel + ll, 
                                                    {'x': 
                                                    new_data['geometry'].coords[-1][0],
                                                    'y': 
                                                    new_data['geometry'].coords[-1][1]}))
                                # Create N-1 intermediate to N intermediate
                                edges_to_add.append((maxlabel + ll - 1, 
                                                    maxlabel + ll, 
                                                    new_data.copy()))
                                if (v, u) in graph.edges:
                                    # Create N intermediate to N-1 intermediate
                                    edges_to_add.append((maxlabel + ll, 
                                                        maxlabel + ll - 1, 
                                                        new_data_r.copy()))
                                ll += 1
                        edges_to_remove.append((u, v))
                        if (v, u) in graph.edges:
                            edges_to_remove.append((v, u))

        for u, v in edges_to_remove:
            if (u, v) in graph.edges:
                graph.remove_edge(u, v)

        for node in nodes_to_add:
            graph.add_node(node[0], **node[1])

        for edge in edges_to_add:
            graph.add_edge(edge[0], edge[1], **edge[2])

        return graph

@register_graphfcn
class fix_geometries(BaseGraphFunction,
                     required_edge_attributes = ['geometry'],
                     required_node_attributes = ['x', 'y']):
    """fix_geometries class."""
    def __call__(self, G: nx.Graph, **kwargs) -> nx.Graph:
        """Fix the geometries of the edges.

        This function fixes the geometries of the edges. The geometries are
        recalculated from the node coordinates.

        Args:
            G (nx.Graph): A graph
            **kwargs: Additional keyword arguments are ignored.

        Returns:
            G (nx.Graph): A graph
        """
        G = G.copy()
        for u, v, data in G.edges(data=True):
            start_point_node = (G.nodes[u]['x'], G.nodes[u]['y'])
            start_point_edge = data['geometry'].coords[0]
            end_point_node = (G.nodes[v]['x'], G.nodes[v]['y'])
            end_point_edge = data['geometry'].coords[-1]
<<<<<<< HEAD
            if (start_point_edge != start_point_node) | \
=======
            if (start_point_edge == end_point_node) & \
                    (end_point_edge == start_point_node):
                data['geometry'] = data['geometry'].reverse()
            elif (start_point_edge != start_point_node) | \
>>>>>>> 7044fb77
                    (end_point_edge != end_point_node):
                data['geometry'] = shapely.LineString([start_point_node,
                                                       end_point_node])
        return G

@register_graphfcn
class calculate_contributing_area(BaseGraphFunction,
                                required_edge_attributes = ['id', 'geometry', 'width'],
                                adds_edge_attributes = ['contributing_area'],
                                adds_node_attributes = ['contributing_area']):
    """calculate_contributing_area class."""
    
    def __call__(self, G: nx.Graph, 
                         subcatchment_derivation: parameters.SubcatchmentDerivation,
                         addresses: parameters.FilePaths,
                         **kwargs) -> nx.Graph:
        """Calculate the contributing area for each edge.
        
        This function calculates the contributing area for each edge. The
        contributing area is the area of the subcatchment that drains to the
        edge. The contributing area is calculated from the elevation data.

        Also writes the file 'subcatchments.geojson' to addresses.subcatchments.

        Args:
            G (nx.Graph): A graph
            subcatchment_derivation (parameters.SubcatchmentDerivation): A
                SubcatchmentDerivation parameter object
            addresses (parameters.FilePaths): An FilePaths parameter object
            **kwargs: Additional keyword arguments are ignored.

        Returns:
            G (nx.Graph): A graph
        """
        G = G.copy()

        # Carve
        # TODO I guess we don't need to keep this 'carved' file..
        # maybe could add verbose/debug option to keep it
        with tempfile.TemporaryDirectory() as temp_dir:
            temp_fid = Path(temp_dir) / "carved.tif"
            go.burn_shape_in_raster([d['geometry'] for u,v,d in G.edges(data=True)],
                    subcatchment_derivation.carve_depth,
                    addresses.elevation,
                    temp_fid)
            
            # Derive
            subs_gdf = go.derive_subcatchments(G,temp_fid)

        # Calculate runoff coefficient (RC)
        if addresses.building.suffix in ('.geoparquet','.parquet'):
            buildings = gpd.read_parquet(addresses.building)
        else:
            buildings = gpd.read_file(addresses.building)
        subs_rc = go.derive_rc(subs_gdf, G, buildings)

        # Write subs
        # TODO - could just attach subs to nodes where each node has a list of subs
        subs_rc.to_file(addresses.subcatchments, driver='GeoJSON')

        # Assign contributing area
        imperv_lookup = subs_rc.set_index('id').impervious_area.to_dict()
        
        # Set node attributes
        nx.set_node_attributes(G, 0.0, 'contributing_area')
        nx.set_node_attributes(G, imperv_lookup, 'contributing_area')

        # Prepare edge attributes
        edge_attributes = {edge: G.nodes[edge[0]]['contributing_area'] 
                           for edge in G.edges}

        # Set edge attributes
        nx.set_edge_attributes(G, edge_attributes, 'contributing_area')
        return G

@register_graphfcn
class set_elevation(BaseGraphFunction,
                    required_node_attributes = ['x', 'y'],
                    adds_node_attributes = ['surface_elevation']):
    """set_elevation class."""
    
    def __call__(self, G: nx.Graph, 
                  addresses: parameters.FilePaths,
                  **kwargs) -> nx.Graph:
        """Set the elevation for each node.

        This function sets the elevation for each node. The elevation is
        calculated from the elevation data.

        Args:
            G (nx.Graph): A graph
            addresses (parameters.FilePaths): An FilePaths parameter object
            **kwargs: Additional keyword arguments are ignored.

        Returns:
            G (nx.Graph): A graph
        """
        G = G.copy()
        x = [d['x'] for x, d in G.nodes(data=True)]
        y = [d['y'] for x, d in G.nodes(data=True)]
        elevations = go.interpolate_points_on_raster(x, 
                                                    y, 
                                                    addresses.elevation)
        elevations_dict = {id_: elev for id_, elev in zip(G.nodes, elevations)}
        nx.set_node_attributes(G, elevations_dict, 'surface_elevation')
        return G

@register_graphfcn
class set_surface_slope(BaseGraphFunction,
                        required_node_attributes = ['surface_elevation'],
                        adds_edge_attributes = ['surface_slope']):
    """set_surface_slope class."""

    def __call__(self, G: nx.Graph,
                      **kwargs) -> nx.Graph:
        """Set the surface slope for each edge.

        This function sets the surface slope for each edge. The surface slope is
        calculated from the elevation data.

        Args:
            G (nx.Graph): A graph
            **kwargs: Additional keyword arguments are ignored.

        Returns:
            G (nx.Graph): A graph
        """
        G = G.copy()
        # Compute the slope for each edge
        slope_dict = {(u, v, k): (G.nodes[u]['surface_elevation'] - \
                                  G.nodes[v]['surface_elevation']) 
                        / d['length'] for u, v, k, d in G.edges(data=True,
                                                                keys=True)}

        # Set the 'surface_slope' attribute for all edges
        nx.set_edge_attributes(G, slope_dict, 'surface_slope')
        return G
    
@register_graphfcn
class set_chahinian_slope(BaseGraphFunction,
                          required_edge_attributes = ['surface_slope'],
                          adds_edge_attributes = ['chahinian_slope']):
    """set_chahinian_slope class."""
    def __call__(self, G: nx.Graph, **kwargs) -> nx.Graph:
        """set_chahinian_slope class.
            
        This function sets the Chahinian slope for each edge. The Chahinian slope is
        calculated from the surface slope and weighted according to the slope
        (based on: https://doi.org/10.1016/j.compenvurbsys.2019.101370)
        
        Args:
            G (nx.Graph): A graph
            **kwargs: Additional keyword arguments are ignored.
            
        Returns:
            G (nx.Graph): A graph
        """
        G = G.copy()

        # Values where the weight of the angle can be matched to the values 
        # in weights
        angle_points = [-1, 0.3, 0.7, 10] 
        weights = [1, 0, 0, 1]

        # Calculate weights
        slope = nx.get_edge_attributes(G, "surface_slope")
        weights = np.interp(np.asarray(list(slope.values())) * 100, 
                            angle_points,
                            weights, 
                            left=1, 
                            right=1)
        nx.set_edge_attributes(G, dict(zip(slope, weights)), "chahinian_slope")
        
        return G
    
@register_graphfcn
class set_chahinian_angle(BaseGraphFunction,
                         required_node_attributes = ['x','y'],
                         adds_edge_attributes = ['chahinian_angle']):
    """set_chahinian_angle class."""

    def __call__(self, G: nx.Graph, 
                       **kwargs) -> nx.Graph:
        """Set the Chahinian angle for each edge.

        This function sets the Chahinian angle for each edge. The Chahinian angle is
        calculated from the geometry of the edge and weighted according to the 
        angle (based on: https://doi.org/10.1016/j.compenvurbsys.2019.101370)

        Args:
            G (nx.Graph): A graph
            **kwargs: Additional keyword arguments are ignored.

        Returns:
            G (nx.Graph): A graph
        """
        # TODO - in a double directed graph, not sure how meaningful this is
        # TODO could probably refactor
        G = G.copy()
        for u,v,d in G.edges(data=True):
            min_weight = float('inf')
            for node in G.successors(v):
                if node == u:
                    continue
                    
                p1 = (G.nodes[u]['x'], G.nodes[u]['y'])
                p2 = (G.nodes[v]['x'], G.nodes[v]['y'])
                p3 = (G.nodes[node]['x'], G.nodes[node]['y'])
                angle = go.calculate_angle(p1,p2,p3)
                chahinian_weight = np.interp(angle,
                                            [0, 90, 135, 180, 225, 270, 360],
                                            [1, 0.2, 0.7, 0, 0.7, 0.2, 1]
                                            )
                min_weight = min(chahinian_weight, min_weight)
            if min_weight == float('inf'):
                min_weight = 0
            d['chahinian_angle'] = min_weight
        return G

@register_graphfcn
class calculate_weights(BaseGraphFunction,
                        required_edge_attributes = 
                        parameters.TopologyDerivation().weights,
                        adds_edge_attributes = ['weight']):
    """calculate_weights class."""
    # TODO.. I guess if someone defines their own weights, this will need 
    # to change, will want an automatic way to do that...

    def __call__(self, G: nx.Graph, 
                       topology_derivation: parameters.TopologyDerivation,
                       **kwargs) -> nx.Graph:
        """Calculate the weights for each edge.

        This function calculates the weights for each edge. The weights are
        calculated from the edge attributes.

        Args:
            G (nx.Graph): A graph
            topology_derivation (parameters.TopologyDerivation): A TopologyDerivation
                parameter object
            **kwargs: Additional keyword arguments are ignored.

        Returns:
            G (nx.Graph): A graph
        """
        # Calculate bounds to normalise between
        bounds: Dict[Any, List[float]] = defaultdict(lambda: [np.Inf, -np.Inf])

        for (u, v, d), w in product(G.edges(data=True), 
                                    topology_derivation.weights):
            bounds[w][0] = min(bounds[w][0], d.get(w, np.Inf))
            bounds[w][1] = max(bounds[w][1], d.get(w, -np.Inf))

        G = G.copy()
        for u, v, d in G.edges(data=True):
            total_weight = 0
            for attr, bds in bounds.items():
                # Normalise
                weight = (d[attr] - bds[0]) / (bds[1] - bds[0])
                # Exponent
                weight = weight ** getattr(topology_derivation,f'{attr}_exponent')
                # Scaling
                weight = weight * getattr(topology_derivation,f'{attr}_scaling')
                # Sum
                total_weight += weight
            # Set
            d['weight'] = total_weight
        return G

@register_graphfcn
class identify_outlets(BaseGraphFunction,
                       required_edge_attributes = ['length', 'edge_type'],
                       required_node_attributes = ['x', 'y']):
    """identify_outlets class."""

    def __call__(self, G: nx.Graph,
                     outlet_derivation: parameters.OutletDerivation,
                     **kwargs) -> nx.Graph:
        """Identify outlets in a combined river-street graph.

        This function identifies outlets in a combined river-street graph. An
        outlet is a node that is connected to a river and a street. 

        Args:
            G (nx.Graph): A graph
            outlet_derivation (parameters.OutletDerivation): An OutletDerivation
                parameter object
            **kwargs: Additional keyword arguments are ignored.

        Returns:
            G (nx.Graph): A graph
        """
        G = G.copy()
        river_points = {}
        street_points = {}

        # Get the points for each river and street node
        for u, v, d in G.edges(data=True):
            upoint = shapely.Point(G.nodes[u]['x'], G.nodes[u]['y'])
            vpoint = shapely.Point(G.nodes[v]['x'], G.nodes[v]['y'])
            if d['edge_type'] == 'river':
                river_points[u] = upoint
                river_points[v] = vpoint
            else:
                street_points[u] = upoint
                street_points[v] = vpoint
        
        # Pair up the river and street nodes
        matched_outlets = go.nearest_node_buffer(river_points,
                                                street_points,
                                                outlet_derivation.river_buffer_distance)
        
        # Copy graph to run shortest path on
        G_ = G.copy()

        # Add edges between the paired river and street nodes
        for river_id, street_id in matched_outlets.items():
            # TODO instead use a weight based on the distance between the two nodes
            G_.add_edge(street_id, river_id,
                        **{'length' : outlet_derivation.outlet_length,
                        'edge_type' : 'outlet',
                        'geometry' : shapely.LineString([street_points[street_id],
                                                    river_points[river_id]]),
                        'id' : f'{street_id}-{river_id}-outlet'})
        
        # Add edges from the river nodes to a waste node
        for river_node in river_points.keys():
            if G.out_degree(river_node) == 0:
                G_.add_edge(river_node,
                            'waste',
                            **{'length' : 0,
                            'edge_type' : 'outlet',
                            'id' : f'{river_node}-waste-outlet'})
        
        # Set the length of the river edges to 0 - from a design perspective 
        # once water is in the river we don't care about the length - since it 
        # costs nothing
        for u,v,d in G_.edges(data=True):
            if d['edge_type'] == 'river':
                d['length'] = 0
        
        # Find shortest path to identify only 'efficient' outlets. The MST
        # makes sense here over shortest path as each node is only allowed to
        # be visited once - thus encouraging fewer outlets. In shortest path
        # nodes near rivers will always just pick their nearest river node.
        T = nx.minimum_spanning_tree(G_.to_undirected(),
                                        weight = 'length')
        
        # Retain the shortest path outlets in the original graph
        for u,v,d in T.edges(data=True):
            if (d['edge_type'] == 'outlet') & (v != 'waste'):
                # Need to check both directions since T is undirected
                if (u,v) in G_.edges():
                    G.add_edge(u,v,**d)
                elif (v,u) in G_.edges():
                    G.add_edge(v,u,**d)

        return G

@register_graphfcn
class derive_topology(BaseGraphFunction,
                      required_edge_attributes = ['edge_type', # 'rivers' and 'streets'
                                                  'weight'],
                      adds_node_attributes = ['outlet', 'shortest_path']):
    """derive_topology class."""
    

    def __call__(self, G: nx.Graph,
                    **kwargs) -> nx.Graph:
        """Derive the topology of a graph.

        Runs a djiikstra-based algorithm to identify the shortest path from each
        node to its nearest outlet (weighted by the 'weight' edge value). The 
        returned graph is one that only contains the edges that feature  on the 
        shortest paths.

        Args:
            G (nx.Graph): A graph
            **kwargs: Additional keyword arguments are ignored.

        Returns:
            G (nx.Graph): A graph
        """
        G = G.copy()
        
        # Identify outlets
        outlets = [u for u,v,d in G.edges(data=True) if d['edge_type'] == 'outlet']

        # Remove non-street edges/nodes and unconnected nodes
        nodes_to_remove = []
        for u, v, d in G.edges(data=True):
            if d['edge_type'] != 'street':
                if d['edge_type'] == 'outlet':
                    nodes_to_remove.append(v)
                else:
                    nodes_to_remove.extend((u,v))

        isolated_nodes = list(nx.isolates(G))

        for u in set(nodes_to_remove).union(isolated_nodes):
            G.remove_node(u)

        # Check for negative cycles
        if nx.negative_edge_cycle(G, weight = 'weight'):
            logger.warning('Graph contains negative cycle')

        # Initialize the dictionary with infinity for all nodes
        shortest_paths = {node: float('inf') for node in G.nodes}

        # Initialize the dictionary to store the paths
        paths: dict[Hashable,list] = {node: [] for node in G.nodes}

        # Set the shortest path length to 0 for outlets
        for outlet in outlets:
            shortest_paths[outlet] = 0
            paths[outlet] = [outlet]

        # Initialize a min-heap with (distance, node) tuples
        heap = [(0, outlet) for outlet in outlets]
        while heap:
            # Pop the node with the smallest distance
            dist, node = heappop(heap)

            # For each neighbor of the current node
            for neighbor, _, edge_data in G.in_edges(node, data=True):
                # Calculate the distance through the current node
                alt_dist = dist + edge_data['weight']
                # If the alternative distance is shorter

                if alt_dist >= shortest_paths[neighbor]:
                    continue
                
                # Update the shortest path length
                shortest_paths[neighbor] = alt_dist
                # Update the path
                paths[neighbor] = paths[node] + [neighbor]
                # Push the neighbor to the heap
                heappush(heap, (alt_dist, neighbor))

        edges_to_keep: set = set()
        for path in paths.values():
            # Assign outlet
            outlet = path[0]
            for node in path:
                G.nodes[node]['outlet'] = outlet
                G.nodes[node]['shortest_path'] = shortest_paths[node]

            # Store path
            edges_to_keep.update(zip(path[1:], path[:-1]))
            
        # Remove edges not on paths
        new_graph = G.copy()
        for u,v in G.edges():
            if (u,v) not in edges_to_keep:
                new_graph.remove_edge(u,v)
        return new_graph

def design_pipe(ds_elevation: float,
                       chamber_floor: float, 
                       edge_length: float,
                       hydraulic_design: parameters.HydraulicDesign,
                       Q: float
                       ) -> nx.Graph:
    """Design a pipe.

    This function designs a pipe by iterating over a range of diameters and
    depths. It returns the diameter and depth of the pipe that minimises the
    cost function, while also maintaining or minimising feasibility parameters
    associated with: surcharging, velocity and filling ratio.

    Args:
        ds_elevation (float): The downstream elevationq
        chamber_floor (float): The elevation of the chamber floor
        edge_length (float): The length of the edge
        hydraulic_design (parameters.HydraulicDesign): A HydraulicDesign parameter
            object
        Q (float): The flow rate

    Returns:
        diam (float): The diameter of the pipe
        depth (float): The depth of the pipe
    """
    designs = product(hydraulic_design.diameters,
                          np.linspace(hydraulic_design.min_depth, 
                                      hydraulic_design.max_depth, 
                                      10) # TODO should 10 be a param?
                          )
    pipes = []
    for diam, depth in designs:
        A = (np.pi * diam ** 2 / 4)
        n = 0.012 # mannings n
        R = A / (np.pi * diam)  # hydraulic radius
        # TODO... presumably need to check depth > (diam + min_depth)

        elev_diff = chamber_floor - (ds_elevation - depth)
        slope = elev_diff / edge_length
        # Always pick a pipe that is feasible without surcharging 
        # if available
        surcharge_feasibility = 0.0
        # Use surcharged elevation                        
        while slope <= 0:
            surcharge_feasibility += 0.05
            slope = (chamber_floor + surcharge_feasibility - 
                    (ds_elevation - depth)) / edge_length
            # TODO could make the feasibility penalisation increase
            # when you get above surface_elevation[node]... but 
            # then you'd need a feasibility tracker and an offset 
            # tracker                    
        v = (slope ** 0.5) * (R ** (2/3)) / n
        filling_ratio = Q / (v * A)
        # buffers from: https://www.polypipe.com/sites/default/files/Specification_Clauses_Underground_Drainage.pdf 
        average_depth = (depth + chamber_floor) / 2
        V = edge_length * (diam + 0.3) * (average_depth + 0.1)
        cost = 1.32 / 2000 * (9579.31 * diam ** 0.5737 + 1153.77 * V**1.31)
        v_feasibility = max(hydraulic_design.min_v - v, 0) + \
            max(v - hydraulic_design.max_v, 0)
        fr_feasibility = max(filling_ratio - hydraulic_design.max_fr, 0)
        """
        TODO shear stress... got confused here
        density = 1000
        dyn_visc = 0.001
        hydraulic_diameter = 4 * (A * filling_ratio**2) / \
            (np.pi * diam * filling_ratio)
        Re = density * v * 2 * (diam / 4) * (filling_ratio ** 2) / dyn_visc
        fd = 64 / Re
        shear_stress = fd * density * v**2 / fd
        shear_feasibility = max(min_shear - shear_stress, 0)
        """
        slope = (chamber_floor - (ds_elevation - depth)) / edge_length
        pipes.append({'diam' : diam,
                    'depth' : depth,
                    'slope' : slope,
                    'v' : v,
                    'fr' : filling_ratio,
                    # 'tau' : shear_stress,
                    'cost' : cost,
                    'v_feasibility' : v_feasibility,
                    'fr_feasibility' : fr_feasibility,
                    'surcharge_feasibility' : surcharge_feasibility,
                    # 'shear_feasibility' : shear_feasibility
                    })
    
    pipes_df = pd.DataFrame(pipes).dropna()
    if pipes_df.shape[0] > 0:
        ideal_pipe = pipes_df.sort_values(by=['surcharge_feasibility',
                                                    'v_feasibility',
                                                    'fr_feasibility',
                                                    # 'shear_feasibility',
                                                    'cost'], 
                                                ascending = True).iloc[0]
        return ideal_pipe.diam, ideal_pipe.depth
    else:
        raise Exception('something odd - no non nan pipes')
    
def process_successors(G: nx.Graph, 
                       node: Hashable, 
                       surface_elevations: dict[Hashable, float], 
                       chamber_floor: dict[Hashable, float], 
                       edge_diams: dict[tuple[Hashable,Hashable,int], float],
                       hydraulic_design: parameters.HydraulicDesign
                       ) -> None:
    """Process the successors of a node.

    This function processes the successors of a node. It designs a pipe to the
    downstream node and sets the diameter and downstream invert level of the
    pipe. It also sets the downstream invert level of the downstream node. It
    returns None but modifies the edge_diams and chamber_floor dictionaries.

    Args:
        G (nx.Graph): A graph
        node (Hashable): A node
        surface_elevations (dict): A dictionary of surface elevations keyed by
            node
        chamber_floor (dict): A dictionary of chamber floor elevations keyed by
            node
        edge_diams (dict): A dictionary of pipe diameters keyed by edge
        hydraulic_design (parameters.HydraulicDesign): A HydraulicDesign parameter
            object
    """
    for ix, ds_node in enumerate(G.successors(node)):
        edge = G.get_edge_data(node,ds_node,0)
        # Find contributing area with ancestors
        # TODO - could do timearea here if i hated myself enough
        anc = nx.ancestors(G,node).union([node])
        tot = sum([G.nodes[anc_node]['contributing_area'] for anc_node in anc])
        
        M3_PER_HR_TO_M3_PER_S = 1 / 60 / 60
        Q = tot * hydraulic_design.precipitation * M3_PER_HR_TO_M3_PER_S
        
        # Design the pipe to find the diameter and invert depth
        diam, depth = design_pipe(surface_elevations[ds_node],
                                    chamber_floor[node],
                                    edge['length'],
                                    hydraulic_design,
                                    Q
                                    )
        edge_diams[(node,ds_node,0)] = diam
        chamber_floor[ds_node] = surface_elevations[ds_node] - depth
        if ix > 0:
            logger.warning('''a node has multiple successors, 
                not sure how that can happen if using shortest path
                to derive topology''')

@register_graphfcn
class pipe_by_pipe(BaseGraphFunction,
                   required_edge_attributes = ['length'],
                   required_node_attributes = ['contributing_area', 
                                               'surface_elevation'],
                   adds_edge_attributes = ['diameter'],
                   adds_node_attributes = ['chamber_floor_elevation']):
    """pipe_by_pipe class."""
    # If doing required_graph_attributes - it would be something like 'dendritic'

    def __call__(self, 
                 G: nx.Graph, 
                 hydraulic_design: parameters.HydraulicDesign,
                 **kwargs
                 )->nx.Graph:
        """Pipe by pipe hydraulic design.

        Starting from the most upstream node, design a pipe to the downstream node
        specifying a diameter and downstream invert level. A range of diameters and
        invert levels are tested (ranging between conditions defined in 
        hydraulic_design). From the tested diameters/inverts, a selection is made based
        on each pipe's satisfying feasibility constraints on: surcharge velocity,
        filling ratio, (and shear stress - not currently implemented). Prioritising 
        feasibility in this order it identifies pipes with the preferred feasibility
        level. If multiple pipes are feasible, it picks the lowest cost pipe. Once
        the feasible pipe is identified, the diameter and downstream invert are set
        and then the next downstream pipe can be designed. 

        This approach is based on the pipe-by-pipe design proposed in:
            https://doi.org/10.1016/j.watres.2021.117903

        Args:
            G (nx.Graph): A graph
            hydraulic_design (parameters.HydraulicDesign): A HydraulicDesign parameter
                object
            **kwargs: Additional keyword arguments are ignored.

        Returns:
            G (nx.Graph): A graph
        """
        G = G.copy()
        surface_elevations = nx.get_node_attributes(G, 'surface_elevation')
        topological_order = list(nx.topological_sort(G))
        chamber_floor = {}
        edge_diams: dict[tuple[Hashable,Hashable,int],float] = {}
        # Iterate over nodes in topological order
        for node in tqdm(topological_order):
            # Check if there's any nodes upstream, if not set the depth to min_depth
            if len(nx.ancestors(G,node)) == 0:
                chamber_floor[node] = surface_elevations[node] - \
                    hydraulic_design.min_depth
            
            process_successors(G, 
                       node, 
                       surface_elevations, 
                       chamber_floor, 
                       edge_diams,
                       hydraulic_design
                       )
            
        nx.function.set_edge_attributes(G, edge_diams, "diameter")
        nx.function.set_node_attributes(G, chamber_floor, "chamber_floor_elevation")
        return G<|MERGE_RESOLUTION|>--- conflicted
+++ resolved
@@ -437,14 +437,10 @@
             start_point_edge = data['geometry'].coords[0]
             end_point_node = (G.nodes[v]['x'], G.nodes[v]['y'])
             end_point_edge = data['geometry'].coords[-1]
-<<<<<<< HEAD
-            if (start_point_edge != start_point_node) | \
-=======
             if (start_point_edge == end_point_node) & \
                     (end_point_edge == start_point_node):
                 data['geometry'] = data['geometry'].reverse()
             elif (start_point_edge != start_point_node) | \
->>>>>>> 7044fb77
                     (end_point_edge != end_point_node):
                 data['geometry'] = shapely.LineString([start_point_node,
                                                        end_point_node])
