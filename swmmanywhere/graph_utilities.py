"""Graph utilities module for SWMManywhere.

A module to contain graphfcns, the graphfcn registry object, and other graph
utilities (such as save/load functions).
"""
from __future__ import annotations

import json
import os
import tempfile
from abc import ABC, abstractmethod
from collections import defaultdict
from heapq import heappop, heappush
from itertools import product
from pathlib import Path
from typing import Any, Callable, Dict, Hashable, List, Optional

import geopandas as gpd
import networkx as nx
import numpy as np
import osmnx as ox
import pandas as pd
import shapely
from tqdm import tqdm

from swmmanywhere import geospatial_utilities as go
from swmmanywhere import parameters
from swmmanywhere.logging import logger


def load_graph(fid: Path) -> nx.Graph:
    """Load a graph from a file saved with save_graph.

    Args:
        fid (Path): The path to the file

    Returns:
        G (nx.Graph): A graph
    """
    json_data = json.loads(fid.read_text())

    G = nx.node_link_graph(json_data,directed=True)
    for u, v, data in G.edges(data=True):
        if 'geometry' in data:
            geometry_coords = data['geometry']
            line_string = shapely.LineString(shapely.wkt.loads(geometry_coords))
            data['geometry'] = line_string
    return G
def _serialize_line_string(obj):
    if isinstance(obj, shapely.LineString):
        return obj.wkt
    return obj
def save_graph(G: nx.Graph, 
               fid: Path) -> None:
    """Save a graph to a file.

    Args:
        G (nx.Graph): A graph
        fid (Path): The path to the file
    """
    json_data = nx.node_link_data(G)
    
    with fid.open('w') as file:
        json.dump(json_data, 
                  file,
                  default = _serialize_line_string)


class BaseGraphFunction(ABC):
    """Base class for graph functions.
    
    On a SWMManywhere project the intention is to iterate over a number of
    graph functions. Each graph function may require certain attributes to
    be present in the graph. Each graph function may add attributes to the
    graph. This class provides a framework for graph functions to check
    their requirements and additions a-priori when the list is provided.
    """
    
    required_edge_attributes: List[str] = []
    adds_edge_attributes: List[str] = []
    required_node_attributes: List[str] = []
    adds_node_attributes: List[str] = []
    def __init_subclass__(cls, 
                          required_edge_attributes: Optional[List[str]] = None,
                          adds_edge_attributes: Optional[List[str]] = None,
                          required_node_attributes : Optional[List[str]] = None,
                          adds_node_attributes : Optional[List[str]] = None
                          ):
        """Set the required and added attributes for the subclass."""
        cls.required_edge_attributes = required_edge_attributes or []
        cls.adds_edge_attributes = adds_edge_attributes or []
        cls.required_node_attributes = required_node_attributes or []
        cls.adds_node_attributes = adds_node_attributes or []

    @abstractmethod
    def __call__(self, 
                 G: nx.Graph,
                 *args,
                 **kwargs) -> nx.Graph:
        """Run the graph function."""
        return G
    
    def validate_requirements(self,
                              edge_attributes: set,
                              node_attributes: set) -> None:
        """Validate that the graph has the required attributes."""
        for attribute in self.required_edge_attributes:
            assert attribute in edge_attributes, f"{attribute} not in edge attributes"
            
        for attribute in self.required_node_attributes:
            assert attribute in node_attributes, f"{attribute} not in node attributes"
            

    def add_graphfcn(self,
                    edge_attributes: set,
                    node_attributes: set) -> tuple[set, set]:
        """Add the attributes that the graph function adds."""
        self.validate_requirements(edge_attributes, node_attributes)
        edge_attributes = edge_attributes.union(self.adds_edge_attributes)
        node_attributes = node_attributes.union(self.adds_node_attributes)
        return edge_attributes, node_attributes
    
class GraphFunctionRegistry(dict): 
    """Registry object.""" 
    
    def register(self, cls):
        """Register a graph function."""
        if cls.__name__ in self:
            raise ValueError(f"{cls.__name__} already in the graph functions registry!")

        self[cls.__name__] = cls()
        return cls

    def __getattr__(self, name):
        """Get a graph function from the graphfcn dict."""
        try:
            return self[name]
        except KeyError:
            raise AttributeError(f"{name} NOT in the graph functions registry!")
        

graphfcns = GraphFunctionRegistry()

def register_graphfcn(cls) -> Callable:
    """Register a graph function.

    Args:
        cls (Callable): A class that inherits from BaseGraphFunction

    Returns:
        cls (Callable): The same class
    """
    graphfcns.register(cls)
    return cls

def get_osmid_id(data: dict) -> Hashable:
    """Get the ID of an edge."""
    id_ = data.get('osmid', data.get('id'))
    if isinstance(id_, list):
        id_ = id_[0]
    return id_

def iterate_graphfcns(G: nx.Graph, 
                      graphfcn_list: list[str], 
                      params: dict,
                      addresses: parameters.FilePaths) -> nx.Graph:
    """Iterate a list of graph functions over a graph.

    Args:
        G (nx.Graph): The graph to iterate over.
        graphfcn_list (list[str]): A list of graph functions to iterate.
        params (dict): A dictionary of parameters to pass to the graph
            functions.
        addresses (parameters.FilePaths): A FilePaths parameter object

    Returns:
        nx.Graph: The graph after the graph functions have been applied.
    """
    not_exists = [g for g in graphfcn_list if g not in graphfcns]
    if not_exists:
        raise ValueError(f"Graphfcns are not registered:\n{', '.join(not_exists)}")
    verbose = os.getenv("SWMMANYWHERE_VERBOSE", "false").lower() == "true"
    for function in graphfcn_list:
        G = graphfcns[function](G, addresses = addresses, **params)
        logger.info(f"graphfcn: {function} completed.")
        if verbose:
            save_graph(G, addresses.model / f"{function}_graph.json")
    return G

@register_graphfcn
class assign_id(BaseGraphFunction, 
                adds_edge_attributes = ['id']
                ):
    """assign_id class."""

    def __call__(self,
                 G: nx.Graph, 
                 **kwargs) -> nx.Graph:
        """Assign an ID to each edge.

        This function takes a graph and assigns an ID to each edge. The ID is
        assigned to the 'id' attribute of each edge. Needed because some edges
        have 'osmid', some have a list of 'osmid', others have 'id'.

        Args:
            G (nx.Graph): A graph
            **kwargs: Additional keyword arguments are ignored.

        Returns:
            G (nx.Graph): The same graph with an ID assigned to each edge
        """
        edge_ids: set[str] = set()
        edges_to_remove = []
        for u, v, key, data in G.edges(data=True, keys = True):
            data['id'] = f'{u}-{v}'
            if data['id'] in edge_ids:
                logger.warning(f"Duplicate edge ID: {data['id']}")
                edges_to_remove.append((u, v, key))
            edge_ids.add(data['id'])
        for u, v, key in edges_to_remove:
            G.remove_edge(u, v, key)
        return G
    
@register_graphfcn
class remove_non_pipe_allowable_links(BaseGraphFunction):
    """remove_non_pipe_allowable_links class."""
    def __call__(self,
                 G: nx.Graph,
                 topology_derivation: parameters.TopologyDerivation,
                 **kwargs) -> nx.Graph:
        """Remove non-pipe allowable links.

        This function removes links that are not allowable for pipes. The non-
        allowable links are specified in the `omit_edges` attribute of the 
        topology_derivation parameter. There two cases handled:
        1. The `highway` property of the edge. In `osmnx`, `highway` is a category
            that contains the road type, e.g., motorway, trunk, primary. If the
            edge contains a value in the `highway` property that is in `omit_edges`, 
            the edge is removed.
        2. Any other properties of the edge that are in `omit_edges`. If the 
            property is not null in the edge data, the edge is removed. e.g.,
            if `bridge` is in `omit_edges` and the `bridge` entry of the edge 
            is NULL, then the edge is retained, if it is something like 'yes', 
            or 'viaduct' then the edge is removed.
        
        Args:
            G (nx.Graph): A graph
            topology_derivation (parameters.TopologyDerivation): A TopologyDerivation
                parameter object
            **kwargs: Additional keyword arguments are ignored.

        Returns:
            G (nx.Graph): A graph
        """
        edges_to_remove = set()
        for u, v, keys, data in G.edges(data=True,keys = True):
            for omit in topology_derivation.omit_edges:
                if data.get('highway', None) == omit:
                    # Check whether the 'highway' property is 'omit'
                    edges_to_remove.add((u, v, keys))
                elif data.get(omit, None):
                    # Check whether the 'omit' property of edge is not None 
                    edges_to_remove.add((u, v, keys))
        for edges in edges_to_remove:
            G.remove_edge(*edges)
        return G

@register_graphfcn
class format_osmnx_lanes(BaseGraphFunction,
                         required_edge_attributes = ['lanes'],
                         adds_edge_attributes = ['width']):
    """format_osmnx_lanes class."""
    # i.e., in osmnx format, i.e., empty for single lane, an int for a
    # number of lanes or a list if the edge has multiple carriageways

    def __call__(self,
                 G: nx.Graph, 
                       subcatchment_derivation: parameters.SubcatchmentDerivation, 
                       **kwargs) -> nx.Graph:
        """Format the lanes attribute of each edge and calculates width.

        Args:
            G (nx.Graph): A graph
            subcatchment_derivation (parameters.SubcatchmentDerivation): A
                SubcatchmentDerivation parameter object
            **kwargs: Additional keyword arguments are ignored.

        Returns:
            G (nx.Graph): A graph
        """
        G = G.copy()
        for u, v, data in G.edges(data=True):
            lanes = data.get('lanes',1)
            if isinstance(lanes, list):
                lanes = sum([float(x) for x in lanes])
            else:
                lanes = float(lanes)
            data['width'] = lanes * subcatchment_derivation.lane_width
        return G

@register_graphfcn
class double_directed(BaseGraphFunction,
                      required_edge_attributes = ['id']):
    """double_directed class."""
    
    def __call__(self, G: nx.Graph, **kwargs) -> nx.Graph:
        """Create a 'double directed graph'.

        This function duplicates a graph and adds reverse edges to the new graph. 
        These new edges share the same data as the 'forward' edges but have a new 
        'id'. An undirected graph is not suitable because it removes data of one of 
        the edges if there are edges in both directions between two nodes 
        (necessary to preserve, e.g., consistent 'width'). If 'edge_type' is
        present, then the function will only be performed on 'street' types.

        Args:
            G (nx.Graph): A graph
            **kwargs: Additional keyword arguments are ignored.

        Returns:
            G (nx.Graph): A graph
        """
        #TODO the geometry is left as is currently - should be reversed, however
        # in original osmnx geometry there are some incorrectly directed ones
        # someone with more patience might check start and end Points to check
        # which direction the line should be going in...
        G_new = G.copy()
        for u, v, data in G.edges(data=True):
            include = data.get('edge_type', True)
            if isinstance(include, str):
                include = include == 'street'
            if ((v, u) not in G.edges) & include:
                reverse_data = data.copy()
                reverse_data['id'] = f"{data['id']}.reversed"
                G_new.add_edge(v, u, **reverse_data)
        return G_new

@register_graphfcn
class split_long_edges(BaseGraphFunction,
                       required_edge_attributes = ['id', 'geometry', 'length']):
    """split_long_edges class."""
    
    def __call__(self, 
                 G: nx.Graph, 
                 subcatchment_derivation: parameters.SubcatchmentDerivation, 
                 **kwargs) -> nx.Graph:
        """Split long edges into shorter edges.

        This function splits long edges into shorter edges. The edges are split
        into segments of length 'max_street_length'. The first and last segment
        are connected to the original nodes. Intermediate segments are connected
        to newly created nodes. The 'geometry' of the original edge must be
        a LineString.
        
        Args:
            G (nx.Graph): A graph
            subcatchment_derivation (parameters.SubcatchmentDerivation): A
                SubcatchmentDerivation parameter object
            **kwargs: Additional keyword arguments are ignored.
        
        Returns:
            graph (nx.Graph): A graph
        """
        #TODO refactor obviously
        max_length = subcatchment_derivation.max_street_length
        graph = G.copy()
        edges_to_remove = []
        edges_to_add = []
        nodes_to_add = []
        maxlabel = max(graph.nodes) + 1
        ll = 0

        def create_new_edge_data(line, data, id_):
            new_line = shapely.LineString(line)
            new_data = data.copy()
            new_data['id'] = id_
            new_data['length'] = new_line.length
            new_data['geometry'] =  shapely.LineString([(x[0], x[1]) 
                                                    for x in new_line.coords])
            return new_data

        for u, v, data in graph.edges(data=True):
            line = data['geometry']
            length = data['length']
            if ((u, v) not in edges_to_remove) & ((v, u) not in edges_to_remove):
                if length > max_length:
                    new_points = [shapely.Point(x) 
                                for x in ox.utils_geo.interpolate_points(line, 
                                                                        max_length)]
                    if len(new_points) > 2:
                        for ix, (start, end) in enumerate(zip(new_points[:-1], 
                                                            new_points[1:])):
                            new_data = create_new_edge_data([start, 
                                                            end], 
                                                            data, 
                                                            f"{data['id']}.{ix}")
                            if (v,u) in graph.edges:
                                # Create reversed data
                                data_r = graph.get_edge_data(v, u).copy()[0]
                                id_ = f"{data_r['id']}.{ix}"
                                new_data_r = create_new_edge_data([end, start], 
                                                                data_r.copy(), 
                                                                id_)
                            if ix == 0:
                                # Create start to first intermediate
                                edges_to_add.append((u, maxlabel + ll, new_data.copy()))
                                nodes_to_add.append((maxlabel + ll, 
                                                    {'x': 
                                                    new_data['geometry'].coords[-1][0],
                                                    'y': 
                                                    new_data['geometry'].coords[-1][1]}))
                                
                                if (v, u) in graph.edges:
                                    # Create first intermediate to start
                                    edges_to_add.append((maxlabel + ll, 
                                                        u, 
                                                        new_data_r.copy()))
                                
                                ll += 1
                            elif ix == len(new_points) - 2:
                                # Create last intermediate to end
                                edges_to_add.append((maxlabel + ll - 1, 
                                                    v, 
                                                    new_data.copy()))
                                if (v, u) in graph.edges:
                                    # Create end to last intermediate
                                    edges_to_add.append((v, 
                                                        maxlabel + ll - 1, 
                                                        new_data_r.copy()))
                            else:
                                nodes_to_add.append((maxlabel + ll, 
                                                    {'x': 
                                                    new_data['geometry'].coords[-1][0],
                                                    'y': 
                                                    new_data['geometry'].coords[-1][1]}))
                                # Create N-1 intermediate to N intermediate
                                edges_to_add.append((maxlabel + ll - 1, 
                                                    maxlabel + ll, 
                                                    new_data.copy()))
                                if (v, u) in graph.edges:
                                    # Create N intermediate to N-1 intermediate
                                    edges_to_add.append((maxlabel + ll, 
                                                        maxlabel + ll - 1, 
                                                        new_data_r.copy()))
                                ll += 1
                        edges_to_remove.append((u, v))
                        if (v, u) in graph.edges:
                            edges_to_remove.append((v, u))

        for u, v in edges_to_remove:
            if (u, v) in graph.edges:
                graph.remove_edge(u, v)

        for node in nodes_to_add:
            graph.add_node(node[0], **node[1])

        for edge in edges_to_add:
            graph.add_edge(edge[0], edge[1], **edge[2])

        return graph

@register_graphfcn
class fix_geometries(BaseGraphFunction,
                     required_edge_attributes = ['geometry'],
                     required_node_attributes = ['x', 'y']):
    """fix_geometries class."""
    def __call__(self, G: nx.Graph, **kwargs) -> nx.Graph:
        """Fix the geometries of the edges.

        This function fixes the geometries of the edges. The geometries are
        recalculated from the node coordinates.

        Args:
            G (nx.Graph): A graph
            **kwargs: Additional keyword arguments are ignored.

        Returns:
            G (nx.Graph): A graph
        """
        G = G.copy()
        for u, v, data in G.edges(data=True):
            start_point_node = (G.nodes[u]['x'], G.nodes[u]['y'])
            start_point_edge = data['geometry'].coords[0]
            end_point_node = (G.nodes[v]['x'], G.nodes[v]['y'])
            end_point_edge = data['geometry'].coords[-1]
            if (start_point_edge == end_point_node) & \
                    (end_point_edge == start_point_node):
                data['geometry'] = data['geometry'].reverse()
            elif (start_point_edge != start_point_node) | \
                    (end_point_edge != end_point_node):
                data['geometry'] = shapely.LineString([start_point_node,
                                                       end_point_node])
        return G

@register_graphfcn
class calculate_contributing_area(BaseGraphFunction,
                                required_edge_attributes = ['id', 'geometry', 'width'],
                                adds_edge_attributes = ['contributing_area'],
                                adds_node_attributes = ['contributing_area']):
    """calculate_contributing_area class."""
    
    def __call__(self, G: nx.Graph, 
                         subcatchment_derivation: parameters.SubcatchmentDerivation,
                         addresses: parameters.FilePaths,
                         **kwargs) -> nx.Graph:
        """Calculate the contributing area for each edge.
        
        This function calculates the contributing area for each edge. The
        contributing area is the area of the subcatchment that drains to the
        edge. The contributing area is calculated from the elevation data.

        Also writes the file 'subcatchments.geojson' to addresses.subcatchments.

        Args:
            G (nx.Graph): A graph
            subcatchment_derivation (parameters.SubcatchmentDerivation): A
                SubcatchmentDerivation parameter object
            addresses (parameters.FilePaths): An FilePaths parameter object
            **kwargs: Additional keyword arguments are ignored.

        Returns:
            G (nx.Graph): A graph
        """
        G = G.copy()

        # Carve
        # TODO I guess we don't need to keep this 'carved' file..
        # maybe could add verbose/debug option to keep it
        with tempfile.TemporaryDirectory() as temp_dir:
            temp_fid = Path(temp_dir) / "carved.tif"
            go.burn_shape_in_raster([d['geometry'] for u,v,d in G.edges(data=True)],
                    subcatchment_derivation.carve_depth,
                    addresses.elevation,
                    temp_fid)
            
            # Derive
            subs_gdf = go.derive_subcatchments(G,temp_fid)
<<<<<<< HEAD
            subs_gdf.to_file(addresses.subcatchments, driver='GeoJSON')
=======
            if os.getenv("SWMMANYWHERE_VERBOSE", "false").lower() == "true":
                subs_gdf.to_file(addresses.subcatchments, driver='GeoJSON')
>>>>>>> d0f86a0e

        # Calculate runoff coefficient (RC)
        if addresses.building.suffix in ('.geoparquet','.parquet'):
            buildings = gpd.read_parquet(addresses.building)
        else:
            buildings = gpd.read_file(addresses.building)
        subs_rc = go.derive_rc(subs_gdf, G, buildings)

        # Write subs
        # TODO - could just attach subs to nodes where each node has a list of subs
        subs_rc.to_file(addresses.subcatchments, driver='GeoJSON')

        # Assign contributing area
        imperv_lookup = subs_rc.set_index('id').impervious_area.to_dict()
        
        # Set node attributes
        nx.set_node_attributes(G, 0.0, 'contributing_area')
        nx.set_node_attributes(G, imperv_lookup, 'contributing_area')

        # Prepare edge attributes
        edge_attributes = {edge: G.nodes[edge[0]]['contributing_area'] 
                           for edge in G.edges}

        # Set edge attributes
        nx.set_edge_attributes(G, edge_attributes, 'contributing_area')
        return G

@register_graphfcn
class set_elevation(BaseGraphFunction,
                    required_node_attributes = ['x', 'y'],
                    adds_node_attributes = ['surface_elevation']):
    """set_elevation class."""
    
    def __call__(self, G: nx.Graph, 
                  addresses: parameters.FilePaths,
                  **kwargs) -> nx.Graph:
        """Set the elevation for each node.

        This function sets the elevation for each node. The elevation is
        calculated from the elevation data.

        Args:
            G (nx.Graph): A graph
            addresses (parameters.FilePaths): An FilePaths parameter object
            **kwargs: Additional keyword arguments are ignored.

        Returns:
            G (nx.Graph): A graph
        """
        G = G.copy()
        x = [d['x'] for x, d in G.nodes(data=True)]
        y = [d['y'] for x, d in G.nodes(data=True)]
        elevations = go.interpolate_points_on_raster(x, 
                                                    y, 
                                                    addresses.elevation)
        elevations_dict = {id_: elev for id_, elev in zip(G.nodes, elevations)}
        nx.set_node_attributes(G, elevations_dict, 'surface_elevation')
        return G

@register_graphfcn
class set_surface_slope(BaseGraphFunction,
                        required_node_attributes = ['surface_elevation'],
                        adds_edge_attributes = ['surface_slope']):
    """set_surface_slope class."""

    def __call__(self, G: nx.Graph,
                      **kwargs) -> nx.Graph:
        """Set the surface slope for each edge.

        This function sets the surface slope for each edge. The surface slope is
        calculated from the elevation data.

        Args:
            G (nx.Graph): A graph
            **kwargs: Additional keyword arguments are ignored.

        Returns:
            G (nx.Graph): A graph
        """
        G = G.copy()
        # Compute the slope for each edge
        slope_dict = {(u, v, k): (G.nodes[u]['surface_elevation'] - \
                                  G.nodes[v]['surface_elevation']) 
                        / d['length'] for u, v, k, d in G.edges(data=True,
                                                                keys=True)}

        # Set the 'surface_slope' attribute for all edges
        nx.set_edge_attributes(G, slope_dict, 'surface_slope')
        return G
    
@register_graphfcn
class set_chahinian_slope(BaseGraphFunction,
                          required_edge_attributes = ['surface_slope'],
                          adds_edge_attributes = ['chahinian_slope']):
    """set_chahinian_slope class."""
    def __call__(self, G: nx.Graph, **kwargs) -> nx.Graph:
        """set_chahinian_slope class.
            
        This function sets the Chahinian slope for each edge. The Chahinian slope is
        calculated from the surface slope and weighted according to the slope
        (based on: https://doi.org/10.1016/j.compenvurbsys.2019.101370)
        
        Args:
            G (nx.Graph): A graph
            **kwargs: Additional keyword arguments are ignored.
            
        Returns:
            G (nx.Graph): A graph
        """
        G = G.copy()

        # Values where the weight of the angle can be matched to the values 
        # in weights
        angle_points = [-1, 0.3, 0.7, 10] 
        weights = [1, 0, 0, 1]

        # Calculate weights
        slope = nx.get_edge_attributes(G, "surface_slope")
        weights = np.interp(np.asarray(list(slope.values())) * 100, 
                            angle_points,
                            weights, 
                            left=1, 
                            right=1)
        nx.set_edge_attributes(G, dict(zip(slope, weights)), "chahinian_slope")
        
        return G
    
@register_graphfcn
class set_chahinian_angle(BaseGraphFunction,
                         required_node_attributes = ['x','y'],
                         adds_edge_attributes = ['chahinian_angle']):
    """set_chahinian_angle class."""

    def __call__(self, G: nx.Graph, 
                       **kwargs) -> nx.Graph:
        """Set the Chahinian angle for each edge.

        This function sets the Chahinian angle for each edge. The Chahinian angle is
        calculated from the geometry of the edge and weighted according to the 
        angle (based on: https://doi.org/10.1016/j.compenvurbsys.2019.101370)

        Args:
            G (nx.Graph): A graph
            **kwargs: Additional keyword arguments are ignored.

        Returns:
            G (nx.Graph): A graph
        """
        # TODO - in a double directed graph, not sure how meaningful this is
        # TODO could probably refactor
        G = G.copy()
        for u,v,d in G.edges(data=True):
            min_weight = float('inf')
            for node in G.successors(v):
                if node == u:
                    continue
                    
                p1 = (G.nodes[u]['x'], G.nodes[u]['y'])
                p2 = (G.nodes[v]['x'], G.nodes[v]['y'])
                p3 = (G.nodes[node]['x'], G.nodes[node]['y'])
                angle = go.calculate_angle(p1,p2,p3)
                chahinian_weight = np.interp(angle,
                                            [0, 90, 135, 180, 225, 270, 360],
                                            [1, 0.2, 0.7, 0, 0.7, 0.2, 1]
                                            )
                min_weight = min(chahinian_weight, min_weight)
            if min_weight == float('inf'):
                min_weight = 0
            d['chahinian_angle'] = min_weight
        return G

@register_graphfcn
class calculate_weights(BaseGraphFunction,
                        required_edge_attributes = 
                        parameters.TopologyDerivation().weights,
                        adds_edge_attributes = ['weight']):
    """calculate_weights class."""
    # TODO.. I guess if someone defines their own weights, this will need 
    # to change, will want an automatic way to do that...

    def __call__(self, G: nx.Graph, 
                       topology_derivation: parameters.TopologyDerivation,
                       **kwargs) -> nx.Graph:
        """Calculate the weights for each edge.

        This function calculates the weights for each edge. The weights are
        calculated from the edge attributes.

        Args:
            G (nx.Graph): A graph
            topology_derivation (parameters.TopologyDerivation): A TopologyDerivation
                parameter object
            **kwargs: Additional keyword arguments are ignored.

        Returns:
            G (nx.Graph): A graph
        """
        # Calculate bounds to normalise between
        bounds: Dict[Any, List[float]] = defaultdict(lambda: [np.Inf, -np.Inf])

        for (u, v, d), w in product(G.edges(data=True), 
                                    topology_derivation.weights):
            bounds[w][0] = min(bounds[w][0], d.get(w, np.Inf))
            bounds[w][1] = max(bounds[w][1], d.get(w, -np.Inf))

        G = G.copy()
        eps = np.finfo(float).eps
        for u, v, d in G.edges(data=True):
            total_weight = 0
            for attr, bds in bounds.items():
                # Normalise
                weight = max((d[attr] - bds[0]) / (bds[1] - bds[0]), eps)
                # Exponent
                weight = weight ** getattr(topology_derivation,f'{attr}_exponent')
                # Scaling
                weight = weight * getattr(topology_derivation,f'{attr}_scaling')
                # Sum
                total_weight += weight
            # Set
            d['weight'] = total_weight
        return G

@register_graphfcn
class identify_outlets(BaseGraphFunction,
                       required_edge_attributes = ['length', 'edge_type'],
                       required_node_attributes = ['x', 'y']):
    """identify_outlets class."""

    def __call__(self, 
                 G: nx.Graph,
                 outlet_derivation: parameters.OutletDerivation,
                 **kwargs) -> nx.Graph:
        """Identify outlets in a combined river-street graph.

        This function identifies outlets in a combined river-street graph. An
        outlet is a node that is connected to a river and a street. 

        Args:
            G (nx.Graph): A graph
            outlet_derivation (parameters.OutletDerivation): An OutletDerivation
                parameter object
            **kwargs: Additional keyword arguments are ignored.

        Returns:
            G (nx.Graph): A graph
        """
        G = G.copy()
        river_points = {}
        street_points = {}

        # Get the points for each river and street node
        for u, v, d in G.edges(data=True):
            upoint = shapely.Point(G.nodes[u]['x'], G.nodes[u]['y'])
            vpoint = shapely.Point(G.nodes[v]['x'], G.nodes[v]['y'])
            if d['edge_type'] == 'river':
                river_points[u] = upoint
                river_points[v] = vpoint
            else:
                street_points[u] = upoint
                street_points[v] = vpoint
        
        # Pair up the river and street nodes
        matched_outlets = go.nearest_node_buffer(river_points,
                                                street_points,
                                                outlet_derivation.river_buffer_distance)
        
        # Copy graph to run shortest path on
        G_ = G.copy()

        # Add edges between the paired river and street nodes
        for river_id, street_id in matched_outlets.items():
            # TODO instead use a weight based on the distance between the two nodes
            G_.add_edge(street_id, river_id,
                        **{'length' : outlet_derivation.outlet_length,
                        'edge_type' : 'outlet',
                        'geometry' : shapely.LineString([street_points[street_id],
                                                    river_points[river_id]]),
                        'id' : f'{street_id}-{river_id}-outlet'})
        
        # Add edges from the river nodes to a waste node
        for river_node in river_points.keys():
            if G.out_degree(river_node) == 0:
                G_.add_edge(river_node,
                            'waste',
                            **{'length' : 0,
                            'edge_type' : 'outlet',
                            'id' : f'{river_node}-waste-outlet'})
        
        # Set the length of the river edges to 0 - from a design perspective 
        # once water is in the river we don't care about the length - since it 
        # costs nothing
        for u,v,d in G_.edges(data=True):
            if d['edge_type'] == 'river':
                d['length'] = 0
        
        # Find shortest path to identify only 'efficient' outlets. The MST
        # makes sense here over shortest path as each node is only allowed to
        # be visited once - thus encouraging fewer outlets. In shortest path
        # nodes near rivers will always just pick their nearest river node.
        T = nx.minimum_spanning_tree(G_.to_undirected(),
                                        weight = 'length')
        
        # Retain the shortest path outlets in the original graph
        for u,v,d in T.edges(data=True):
            if (d['edge_type'] == 'outlet') & (v != 'waste'):
                # Need to check both directions since T is undirected
                if (u,v) in G_.edges():
                    G.add_edge(u,v,**d)
                elif (v,u) in G_.edges():
                    G.add_edge(v,u,**d)

        return G

@register_graphfcn
class derive_topology(BaseGraphFunction,
                      required_edge_attributes = ['edge_type', # 'rivers' and 'streets'
                                                  'weight'],
                      adds_node_attributes = ['outlet', 'shortest_path']):
    """derive_topology class."""
    

    def __call__(self, G: nx.Graph,
                    **kwargs) -> nx.Graph:
        """Derive the topology of a graph.

        Runs a djiikstra-based algorithm to identify the shortest path from each
        node to its nearest outlet (weighted by the 'weight' edge value). The 
        returned graph is one that only contains the edges that feature  on the 
        shortest paths. Street nodes that cannot be connected to any outlet (i.e., 
        they are a distance greater than `outlet_derivation.river_buffer_distance` 
        from any river node or any street node that is connected to an outlet) 
        are removed from the graph.

        Args:
            G (nx.Graph): A graph
            **kwargs: Additional keyword arguments are ignored.

        Returns:
            G (nx.Graph): A graph
        """
        G = G.copy()
        
        # Identify outlets
        outlets = [u for u,v,d in G.edges(data=True) if d['edge_type'] == 'outlet']

        # Remove non-street edges/nodes and unconnected nodes
        nodes_to_remove = []
        for u, v, d in G.edges(data=True):
            if d['edge_type'] != 'street':
                if d['edge_type'] == 'outlet':
                    nodes_to_remove.append(v)
                else:
                    nodes_to_remove.extend((u,v))

        isolated_nodes = list(nx.isolates(G))

        for u in set(nodes_to_remove).union(isolated_nodes):
            G.remove_node(u)

        # Check for negative cycles
        if nx.negative_edge_cycle(G, weight = 'weight'):
            logger.warning('Graph contains negative cycle')

        # Initialize the dictionary with infinity for all nodes
        shortest_paths = {node: float('inf') for node in G.nodes}

        # Initialize the dictionary to store the paths
        paths: dict[Hashable,list] = {node: [] for node in G.nodes}

        # Set the shortest path length to 0 for outlets
        for outlet in outlets:
            shortest_paths[outlet] = 0
            paths[outlet] = [outlet]

        # Initialize a min-heap with (distance, node) tuples
        heap = [(0, outlet) for outlet in outlets]
        while heap:
            # Pop the node with the smallest distance
            dist, node = heappop(heap)

            # For each neighbor of the current node
            for neighbor, _, edge_data in G.in_edges(node, data=True):
                # Calculate the distance through the current node
                alt_dist = dist + edge_data['weight']
                # If the alternative distance is shorter

                if alt_dist >= shortest_paths[neighbor]:
                    continue
                
                # Update the shortest path length
                shortest_paths[neighbor] = alt_dist
                # Update the path
                paths[neighbor] = paths[node] + [neighbor]
                # Push the neighbor to the heap
                heappush(heap, (alt_dist, neighbor))
        
        # Remove nodes with no path to an outlet
        for node in [node for node, path in paths.items() if not path]:
            G.remove_node(node)
            del paths[node], shortest_paths[node]

        edges_to_keep: set = set()
        for path in paths.values():
            # Assign outlet
            outlet = path[0]
            for node in path:
                G.nodes[node]['outlet'] = outlet
                G.nodes[node]['shortest_path'] = shortest_paths[node]

            # Store path
            edges_to_keep.update(zip(path[1:], path[:-1]))
            
        # Remove edges not on paths
        new_graph = G.copy()
        for u,v in G.edges():
            if (u,v) not in edges_to_keep:
                new_graph.remove_edge(u,v)
        return new_graph

def design_pipe(ds_elevation: float,
                       chamber_floor: float, 
                       edge_length: float,
                       hydraulic_design: parameters.HydraulicDesign,
                       Q: float
                       ) -> nx.Graph:
    """Design a pipe.

    This function designs a pipe by iterating over a range of diameters and
    depths. It returns the diameter and depth of the pipe that minimises the
    cost function, while also maintaining or minimising feasibility parameters
    associated with: surcharging, velocity and filling ratio.

    Args:
        ds_elevation (float): The downstream elevationq
        chamber_floor (float): The elevation of the chamber floor
        edge_length (float): The length of the edge
        hydraulic_design (parameters.HydraulicDesign): A HydraulicDesign parameter
            object
        Q (float): The flow rate

    Returns:
        diam (float): The diameter of the pipe
        depth (float): The depth of the pipe
    """
    designs = product(hydraulic_design.diameters,
                          np.linspace(hydraulic_design.min_depth, 
                                      hydraulic_design.max_depth, 
                                      10) # TODO should 10 be a param?
                          )
    pipes = []
    for diam, depth in designs:
        A = (np.pi * diam ** 2 / 4)
        n = 0.012 # mannings n
        R = A / (np.pi * diam)  # hydraulic radius
        # TODO... presumably need to check depth > (diam + min_depth)

        elev_diff = chamber_floor - (ds_elevation - depth)
        slope = elev_diff / edge_length
        # Always pick a pipe that is feasible without surcharging 
        # if available
        surcharge_feasibility = 0.0
        # Use surcharged elevation                        
        while slope <= 0:
            surcharge_feasibility += 0.05
            slope = (chamber_floor + surcharge_feasibility - 
                    (ds_elevation - depth)) / edge_length
            # TODO could make the feasibility penalisation increase
            # when you get above surface_elevation[node]... but 
            # then you'd need a feasibility tracker and an offset 
            # tracker                    
        v = (slope ** 0.5) * (R ** (2/3)) / n
        filling_ratio = Q / (v * A)
        # buffers from: https://www.polypipe.com/sites/default/files/Specification_Clauses_Underground_Drainage.pdf 
        average_depth = (depth + chamber_floor) / 2
        V = edge_length * (diam + 0.3) * (average_depth + 0.1)
        cost = 1.32 / 2000 * (9579.31 * diam ** 0.5737 + 1153.77 * V**1.31)
        v_feasibility = max(hydraulic_design.min_v - v, 0) + \
            max(v - hydraulic_design.max_v, 0)
        fr_feasibility = max(filling_ratio - hydraulic_design.max_fr, 0)
        """
        TODO shear stress... got confused here
        density = 1000
        dyn_visc = 0.001
        hydraulic_diameter = 4 * (A * filling_ratio**2) / \
            (np.pi * diam * filling_ratio)
        Re = density * v * 2 * (diam / 4) * (filling_ratio ** 2) / dyn_visc
        fd = 64 / Re
        shear_stress = fd * density * v**2 / fd
        shear_feasibility = max(min_shear - shear_stress, 0)
        """
        slope = (chamber_floor - (ds_elevation - depth)) / edge_length
        pipes.append({'diam' : diam,
                    'depth' : depth,
                    'slope' : slope,
                    'v' : v,
                    'fr' : filling_ratio,
                    # 'tau' : shear_stress,
                    'cost' : cost,
                    'v_feasibility' : v_feasibility,
                    'fr_feasibility' : fr_feasibility,
                    'surcharge_feasibility' : surcharge_feasibility,
                    # 'shear_feasibility' : shear_feasibility
                    })
    
    pipes_df = pd.DataFrame(pipes).dropna()
    if pipes_df.shape[0] > 0:
        ideal_pipe = pipes_df.sort_values(by=['surcharge_feasibility',
                                                    'v_feasibility',
                                                    'fr_feasibility',
                                                    # 'shear_feasibility',
                                                    'cost'], 
                                                ascending = True).iloc[0]
        return ideal_pipe.diam, ideal_pipe.depth
    else:
        raise Exception('something odd - no non nan pipes')
    
def process_successors(G: nx.Graph, 
                       node: Hashable, 
                       surface_elevations: dict[Hashable, float], 
                       chamber_floor: dict[Hashable, float], 
                       edge_diams: dict[tuple[Hashable,Hashable,int], float],
                       hydraulic_design: parameters.HydraulicDesign
                       ) -> None:
    """Process the successors of a node.

    This function processes the successors of a node. It designs a pipe to the
    downstream node and sets the diameter and downstream invert level of the
    pipe. It also sets the downstream invert level of the downstream node. It
    returns None but modifies the edge_diams and chamber_floor dictionaries.

    Args:
        G (nx.Graph): A graph
        node (Hashable): A node
        surface_elevations (dict): A dictionary of surface elevations keyed by
            node
        chamber_floor (dict): A dictionary of chamber floor elevations keyed by
            node
        edge_diams (dict): A dictionary of pipe diameters keyed by edge
        hydraulic_design (parameters.HydraulicDesign): A HydraulicDesign parameter
            object
    """
    for ix, ds_node in enumerate(G.successors(node)):
        edge = G.get_edge_data(node,ds_node,0)
        # Find contributing area with ancestors
        # TODO - could do timearea here if i hated myself enough
        anc = nx.ancestors(G,node).union([node])
        tot = sum([G.nodes[anc_node]['contributing_area'] for anc_node in anc])
        
        M3_PER_HR_TO_M3_PER_S = 1 / 60 / 60
        Q = tot * hydraulic_design.precipitation * M3_PER_HR_TO_M3_PER_S
        
        # Design the pipe to find the diameter and invert depth
        diam, depth = design_pipe(surface_elevations[ds_node],
                                    chamber_floor[node],
                                    edge['length'],
                                    hydraulic_design,
                                    Q
                                    )
        edge_diams[(node,ds_node,0)] = diam
        chamber_floor[ds_node] = surface_elevations[ds_node] - depth
        if ix > 0:
            logger.warning('''a node has multiple successors, 
                not sure how that can happen if using shortest path
                to derive topology''')

@register_graphfcn
class pipe_by_pipe(BaseGraphFunction,
                   required_edge_attributes = ['length'],
                   required_node_attributes = ['contributing_area', 
                                               'surface_elevation'],
                   adds_edge_attributes = ['diameter'],
                   adds_node_attributes = ['chamber_floor_elevation']):
    """pipe_by_pipe class."""
    # If doing required_graph_attributes - it would be something like 'dendritic'

    def __call__(self, 
                 G: nx.Graph, 
                 hydraulic_design: parameters.HydraulicDesign,
                 **kwargs
                 )->nx.Graph:
        """Pipe by pipe hydraulic design.

        Starting from the most upstream node, design a pipe to the downstream node
        specifying a diameter and downstream invert level. A range of diameters and
        invert levels are tested (ranging between conditions defined in 
        hydraulic_design). From the tested diameters/inverts, a selection is made based
        on each pipe's satisfying feasibility constraints on: surcharge velocity,
        filling ratio, (and shear stress - not currently implemented). Prioritising 
        feasibility in this order it identifies pipes with the preferred feasibility
        level. If multiple pipes are feasible, it picks the lowest cost pipe. Once
        the feasible pipe is identified, the diameter and downstream invert are set
        and then the next downstream pipe can be designed. 

        This approach is based on the pipe-by-pipe design proposed in:
            https://doi.org/10.1016/j.watres.2021.117903

        Args:
            G (nx.Graph): A graph
            hydraulic_design (parameters.HydraulicDesign): A HydraulicDesign parameter
                object
            **kwargs: Additional keyword arguments are ignored.

        Returns:
            G (nx.Graph): A graph
        """
        G = G.copy()
        surface_elevations = nx.get_node_attributes(G, 'surface_elevation')
        topological_order = list(nx.topological_sort(G))
        chamber_floor = {}
        edge_diams: dict[tuple[Hashable,Hashable,int],float] = {}
        # Iterate over nodes in topological order
        for node in tqdm(topological_order):
            # Check if there's any nodes upstream, if not set the depth to min_depth
            if len(nx.ancestors(G,node)) == 0:
                chamber_floor[node] = surface_elevations[node] - \
                    hydraulic_design.min_depth
            
            process_successors(G, 
                       node, 
                       surface_elevations, 
                       chamber_floor, 
                       edge_diams,
                       hydraulic_design
                       )
            
        nx.function.set_edge_attributes(G, edge_diams, "diameter")
        nx.function.set_node_attributes(G, chamber_floor, "chamber_floor_elevation")
        return G<|MERGE_RESOLUTION|>--- conflicted
+++ resolved
@@ -535,12 +535,8 @@
             
             # Derive
             subs_gdf = go.derive_subcatchments(G,temp_fid)
-<<<<<<< HEAD
-            subs_gdf.to_file(addresses.subcatchments, driver='GeoJSON')
-=======
             if os.getenv("SWMMANYWHERE_VERBOSE", "false").lower() == "true":
                 subs_gdf.to_file(addresses.subcatchments, driver='GeoJSON')
->>>>>>> d0f86a0e
 
         # Calculate runoff coefficient (RC)
         if addresses.building.suffix in ('.geoparquet','.parquet'):
