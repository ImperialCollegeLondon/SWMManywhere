"""Graph utilities module for SWMManywhere.

A module to contain graphfcns, the graphfcn registry object, and other graph
utilities (such as save/load functions).
"""
from __future__ import annotations

import json
import os
import tempfile
from abc import ABC, abstractmethod
from collections import defaultdict
from heapq import heappop, heappush
from itertools import product
from pathlib import Path
from typing import Any, Callable, Dict, Hashable, List, Optional, cast

import geopandas as gpd
import networkx as nx
import numpy as np
import osmnx as ox
import pandas as pd
import shapely
from tqdm import tqdm

from swmmanywhere import geospatial_utilities as go
from swmmanywhere import parameters
from swmmanywhere.logging import logger


def load_graph(fid: Path) -> nx.Graph:
    """Load a graph from a file saved with save_graph.

    Args:
        fid (Path): The path to the file

    Returns:
        G (nx.Graph): A graph
    """
    json_data = json.loads(fid.read_text())

    G = nx.node_link_graph(json_data,directed=True)
    for u, v, data in G.edges(data=True):
        if 'geometry' in data:
            geometry_coords = data['geometry']
            line_string = shapely.LineString(shapely.wkt.loads(geometry_coords))
            data['geometry'] = line_string
    return G
def _serialize_line_string(obj):
    if isinstance(obj, shapely.LineString):
        return obj.wkt
    return obj
def save_graph(G: nx.Graph, 
               fid: Path) -> None:
    """Save a graph to a file.

    Args:
        G (nx.Graph): A graph
        fid (Path): The path to the file
    """
    json_data = nx.node_link_data(G)
    
    with fid.open('w') as file:
        json.dump(json_data, 
                  file,
                  default = _serialize_line_string)


class BaseGraphFunction(ABC):
    """Base class for graph functions.
    
    On a SWMManywhere project the intention is to iterate over a number of
    graph functions. Each graph function may require certain attributes to
    be present in the graph. Each graph function may add attributes to the
    graph. This class provides a framework for graph functions to check
    their requirements and additions a-priori when the list is provided.
    """
    
    required_edge_attributes: List[str] = []
    adds_edge_attributes: List[str] = []
    required_node_attributes: List[str] = []
    adds_node_attributes: List[str] = []
    def __init_subclass__(cls, 
                          required_edge_attributes: Optional[List[str]] = None,
                          adds_edge_attributes: Optional[List[str]] = None,
                          required_node_attributes : Optional[List[str]] = None,
                          adds_node_attributes : Optional[List[str]] = None
                          ):
        """Set the required and added attributes for the subclass."""
        cls.required_edge_attributes = required_edge_attributes or []
        cls.adds_edge_attributes = adds_edge_attributes or []
        cls.required_node_attributes = required_node_attributes or []
        cls.adds_node_attributes = adds_node_attributes or []

    @abstractmethod
    def __call__(self, 
                 G: nx.Graph,
                 *args,
                 **kwargs) -> nx.Graph:
        """Run the graph function."""
        return G
    
    def validate_requirements(self,
                              edge_attributes: set,
                              node_attributes: set) -> None:
        """Validate that the graph has the required attributes."""
        for attribute in self.required_edge_attributes:
            assert attribute in edge_attributes, f"{attribute} not in edge attributes"
            
        for attribute in self.required_node_attributes:
            assert attribute in node_attributes, f"{attribute} not in node attributes"
            

    def add_graphfcn(self,
                    edge_attributes: set,
                    node_attributes: set) -> tuple[set, set]:
        """Add the attributes that the graph function adds."""
        self.validate_requirements(edge_attributes, node_attributes)
        edge_attributes = edge_attributes.union(self.adds_edge_attributes)
        node_attributes = node_attributes.union(self.adds_node_attributes)
        return edge_attributes, node_attributes
    
class GraphFunctionRegistry(dict): 
    """Registry object.""" 
    
    def register(self, cls):
        """Register a graph function."""
        if cls.__name__ in self:
            raise ValueError(f"{cls.__name__} already in the graph functions registry!")

        self[cls.__name__] = cls()
        return cls

    def __getattr__(self, name):
        """Get a graph function from the graphfcn dict."""
        try:
            return self[name]
        except KeyError:
            raise AttributeError(f"{name} NOT in the graph functions registry!")
        

graphfcns = GraphFunctionRegistry()

def register_graphfcn(cls) -> Callable:
    """Register a graph function.

    Args:
        cls (Callable): A class that inherits from BaseGraphFunction

    Returns:
        cls (Callable): The same class
    """
    graphfcns.register(cls)
    return cls

def get_osmid_id(data: dict) -> Hashable:
    """Get the ID of an edge."""
    id_ = data.get('osmid', data.get('id'))
    if isinstance(id_, list):
        id_ = id_[0]
    return id_

def iterate_graphfcns(G: nx.Graph, 
                      graphfcn_list: list[str], 
                      params: dict,
                      addresses: parameters.FilePaths) -> nx.Graph:
    """Iterate a list of graph functions over a graph.

    Args:
        G (nx.Graph): The graph to iterate over.
        graphfcn_list (list[str]): A list of graph functions to iterate.
        params (dict): A dictionary of parameters to pass to the graph
            functions.
        addresses (parameters.FilePaths): A FilePaths parameter object

    Returns:
        nx.Graph: The graph after the graph functions have been applied.
    """
    not_exists = [g for g in graphfcn_list if g not in graphfcns]
    if not_exists:
        raise ValueError(f"Graphfcns are not registered:\n{', '.join(not_exists)}")
    verbose = os.getenv("SWMMANYWHERE_VERBOSE", "false").lower() == "true"
    for function in graphfcn_list:
        G = graphfcns[function](G, addresses = addresses, **params)
        logger.info(f"graphfcn: {function} completed.")
        if verbose:
            save_graph(graphfcns.fix_geometries(G), 
                       addresses.model / f"{function}_graph.json")
    return G

@register_graphfcn
class assign_id(BaseGraphFunction, 
                adds_edge_attributes = ['id']
                ):
    """assign_id class."""

    def __call__(self,
                 G: nx.Graph, 
                 **kwargs) -> nx.Graph:
        """Assign an ID to each edge.

        This function takes a graph and assigns an ID to each edge. The ID is
        assigned to the 'id' attribute of each edge. Needed because some edges
        have 'osmid', some have a list of 'osmid', others have 'id'.

        Args:
            G (nx.Graph): A graph
            **kwargs: Additional keyword arguments are ignored.

        Returns:
            G (nx.Graph): The same graph with an ID assigned to each edge
        """
        edge_ids: set[str] = set()
        edges_to_remove = []
        for u, v, key, data in G.edges(data=True, keys = True):
            data['id'] = f'{u}-{v}'
            if data['id'] in edge_ids:
                edges_to_remove.append((u, v, key))
            edge_ids.add(data['id'])
        for u, v, key in edges_to_remove:
            G.remove_edge(u, v, key)
        return G
    
@register_graphfcn
class remove_isolated_nodes(BaseGraphFunction):
    """remove_isolated_nodes class."""

    def __call__(self, G: nx.Graph, **kwargs) -> nx.Graph:
        """Remove parallel edges from a street network.

        Retain the edge with the smallest weight (i.e., length).

        Args:
            G (nx.MultiDiGraph): A graph.
            **kwargs: Additional keyword arguments are ignored.
        
        Returns:
            G (nx.DiGraph): The graph with parallel edges removed.

        Author:
            Taher Chegini
        """
        # Set the attribute (weight) used to determine which parallel edge to
        # retain. Could make this a parameter in parameters.py if needed.
        weight = 'length' 
        graph = ox.get_digraph(G)
        _, _, attr_list = next(iter(graph.edges(data=True)))  # type: ignore
        attr_list = cast("dict[str, Any]", attr_list)
        if weight not in attr_list:
            raise ValueError(f"{weight} not in edge attributes.")
        attr = nx.get_node_attributes(graph, weight)
        parallels = (e for e in attr if e[::-1] in attr)
        graph.remove_edges_from({e if attr[e] > attr[e[::-1]] 
                                else e[::-1] for e in parallels})
        return graph
    
@register_graphfcn
class remove_non_pipe_allowable_links(BaseGraphFunction):
    """remove_non_pipe_allowable_links class."""
    def __call__(self,
                 G: nx.Graph,
                 topology_derivation: parameters.TopologyDerivation,
                 **kwargs) -> nx.Graph:
        """Remove non-pipe allowable links.

        This function removes links that are not allowable for pipes. The non-
        allowable links are specified in the `omit_edges` attribute of the 
        topology_derivation parameter. There two cases handled:
        1. The `highway` property of the edge. In `osmnx`, `highway` is a category
            that contains the road type, e.g., motorway, trunk, primary. If the
            edge contains a value in the `highway` property that is in `omit_edges`, 
            the edge is removed.
        2. Any other properties of the edge that are in `omit_edges`. If the 
            property is not null in the edge data, the edge is removed. e.g.,
            if `bridge` is in `omit_edges` and the `bridge` entry of the edge 
            is NULL, then the edge is retained, if it is something like 'yes', 
            or 'viaduct' then the edge is removed.
        
        Args:
            G (nx.Graph): A graph
            topology_derivation (parameters.TopologyDerivation): A TopologyDerivation
                parameter object
            **kwargs: Additional keyword arguments are ignored.

        Returns:
            G (nx.Graph): A graph
        """
        edges_to_remove = set()
        for u, v, keys, data in G.edges(data=True,keys = True):
            for omit in topology_derivation.omit_edges:
                if data.get('highway', None) == omit:
                    # Check whether the 'highway' property is 'omit'
                    edges_to_remove.add((u, v, keys))
                elif data.get(omit, None):
                    # Check whether the 'omit' property of edge is not None 
                    edges_to_remove.add((u, v, keys))
        for edges in edges_to_remove:
            G.remove_edge(*edges)
        return G

@register_graphfcn
class calculate_streetcover(BaseGraphFunction,
                         required_edge_attributes = ['lanes']
                         ):
    """calculate_streetcover class."""
    # i.e., in osmnx format, i.e., empty for single lane, an int for a
    # number of lanes or a list if the edge has multiple carriageways

    def __call__(self,
                 G: nx.Graph, 
                subcatchment_derivation: parameters.SubcatchmentDerivation, 
                addresses: parameters.FilePaths,
                **kwargs) -> nx.Graph:
        """Format the lanes attribute of each edge and calculates width.

        Args:
            G (nx.Graph): A graph
            subcatchment_derivation (parameters.SubcatchmentDerivation): A
                SubcatchmentDerivation parameter object
            addresses (parameters.FilePaths): A FilePaths parameter object
            **kwargs: Additional keyword arguments are ignored.

        Returns:
            G (nx.Graph): A graph
        """
        G = G.copy()
        lines = []
        for u, v, data in G.edges(data=True):
            lanes = data.get('lanes',1)
            if isinstance(lanes, list):
                lanes = sum([float(x) for x in lanes])
            else:
                lanes = float(lanes)
            lines.append({'geometry' : data['geometry'].buffer(lanes * 
                                subcatchment_derivation.lane_width,
                                cap_style=2,
                                join_style=2),
                            'u' : u,
                            'v' : v
                            }
                        )
        lines_df = pd.DataFrame(lines)
        lines_gdf = gpd.GeoDataFrame(lines_df, 
                                    geometry=lines_df.geometry,
                                        crs = G.graph['crs'])
        if addresses.streetcover.suffix in ('.geoparquet','.parquet'):
            lines_gdf.to_parquet(addresses.streetcover)
        else:
            lines_gdf.to_file(addresses.streetcover, driver='GeoJSON')

        return G

@register_graphfcn
class double_directed(BaseGraphFunction,
                      required_edge_attributes = ['id']):
    """double_directed class."""
    
    def __call__(self, G: nx.Graph, **kwargs) -> nx.Graph:
        """Create a 'double directed graph'.

        This function duplicates a graph and adds reverse edges to the new graph. 
        These new edges share the same data as the 'forward' edges but have a new 
        'id'. An undirected graph is not suitable because it removes data of one of 
        the edges if there are edges in both directions between two nodes 
        (necessary to preserve, e.g., consistent 'width'). If 'edge_type' is
        present, then the function will only be performed on 'street' types.

        Args:
            G (nx.Graph): A graph
            **kwargs: Additional keyword arguments are ignored.

        Returns:
            G (nx.Graph): A graph
        """
        # Convert to directed
        G_new = G.copy()
<<<<<<< HEAD
        G_new = nx.MultiDiGraph(G_new)
=======
        G_new = nx.MultiDiGraph(G.copy())
>>>>>>> 6e6c326e
        
        # MultiDiGraph adds edges in both directions, but rivers (and geometries)
        # are only in one direction. So we remove the reverse edges and add them
        # back in with the correct geometry.
        # This assumes that 'id' is of format 'start-end' (see assign_id)
        arcs_to_remove = [(u,v) for u,v,d in G_new.edges(data=True)
                          if f'{u}-{v}' != d.get('id')]
        
        # Remove the reverse edges
        for u, v in arcs_to_remove:
            G_new.remove_edge(u, v)

        # Add in reversed edges for streets only and with geometry
        for u, v, data in G.edges(data=True):
            include = data.get('edge_type', True)
            if isinstance(include, str):
                include = include == 'street'
            if ((v, u) not in G_new.edges) & include:
                reverse_data = data.copy()
                reverse_data['id'] = f"{data['id']}.reversed"
                new_geometry = shapely.LineString(
                    list(reversed(data['geometry'].coords)))
                reverse_data['geometry'] = new_geometry
                G_new.add_edge(v, u, **reverse_data)
        return G_new
    
@register_graphfcn
class to_undirected(BaseGraphFunction):
    """to_undirected class."""
    
    def __call__(self, G: nx.Graph, **kwargs) -> nx.Graph:
        """Convert the graph to an undirected graph.

        Args:
            G (nx.Graph): A graph
            **kwargs: Additional keyword arguments are ignored.

        Returns:
            G (nx.Graph): An undirected graph
        """
        # Don't use osmnx.to_undirected! It enables multigraph if the geometries
        # are different, but we have already saved the street cover so don't 
        # want this!
        return G.to_undirected()

@register_graphfcn
class split_long_edges(BaseGraphFunction,
                       required_edge_attributes = ['id', 'geometry']):
    """split_long_edges class."""
    
    def __call__(self, 
                 G: nx.Graph, 
                 subcatchment_derivation: parameters.SubcatchmentDerivation, 
                 **kwargs) -> nx.Graph:
        """Split long edges into shorter edges.

        This function splits long edges into shorter edges. The edges are split
        into segments of length 'max_street_length'. The 'geometry' of the 
        original edge must be a LineString. Intended to follow up with call of 
        `merge_nodes`.
        
        Args:
            G (nx.Graph): A graph
            subcatchment_derivation (parameters.SubcatchmentDerivation): A
                SubcatchmentDerivation parameter object
            **kwargs: Additional keyword arguments are ignored.
        
        Returns:
            graph (nx.Graph): A graph
        """
        max_length = subcatchment_derivation.max_street_length

        # Split edges
        new_linestrings = shapely.segmentize([d['geometry'] 
                                             for u,v,d in G.edges(data=True)], 
                                             max_length)
        new_nodes = shapely.get_coordinates(new_linestrings)

        
        new_edges = {}
        for new_linestring, (u,v,d) in zip(new_linestrings, G.edges(data=True)):
            # Create an arc for each segment
            for start, end in zip(new_linestring.coords[:-1],
                                  new_linestring.coords[1:]):
                geom = shapely.LineString([start, end])
                new_edges[(start, end, 0)] = {**d,
                                           'length' : geom.length
                                           }

        # Create new graph
        new_graph = nx.MultiGraph()
        new_graph.graph = G.graph.copy()
        new_graph.add_edges_from(new_edges)
        nx.set_edge_attributes(new_graph, new_edges)
        nx.set_node_attributes(
            new_graph,
            {tuple(node): {'x': node[0], 'y': node[1]} for node in new_nodes}
            )
        return nx.relabel_nodes(new_graph,
                         {node: ix for ix, node in enumerate(new_graph.nodes)}
                         )
    
@register_graphfcn
class merge_nodes(BaseGraphFunction):
    """merge_nodes class."""
    def __call__(self, 
                 G: nx.Graph, 
                 subcatchment_derivation: parameters.SubcatchmentDerivation,
                 **kwargs) -> nx.Graph:
        """Merge nodes that are close together.

        This function merges nodes that are within a certain distance of each
        other. The distance is specified in the `node_merge_distance` attribute
        of the `subcatchment_derivation` parameter. The merged nodes are given
        the same coordinates, and the graph is relabeled with nx.relabel_nodes.
        Suggest to follow with call of `assign_id` to remove duplicate edges.

        Args:
            G (nx.Graph): A graph
            subcatchment_derivation (parameters.SubcatchmentDerivation): A
                SubcatchmentDerivation parameter object
            **kwargs: Additional keyword arguments are ignored.
            
        Returns:
            G (nx.Graph): A graph
        """
        G = G.copy()

        # Identify nodes that are within threshold of each other
        mapping = go.merge_points([(d['x'], d['y']) for u,d in G.nodes(data=True)],
                              subcatchment_derivation.node_merge_distance)

        # Get indexes of node names
        node_indices = {ix: node for ix, node in enumerate(G.nodes)}

        # Create a mapping of old node names to new node names
        node_names = {}
        for ix, node in enumerate(G.nodes):
            if ix in mapping:
                # If the node is in the mapping, then it is mapped and 
                # given the new coordinate (all nodes in a mapping family must
                # be given the same coordinate because of how relabel_nodes 
                # works)
                node_names[node] = node_indices[mapping[ix]['maps_to']]
                G.nodes[node]['x'] = mapping[ix]['coordinate'][0]
                G.nodes[node]['y'] = mapping[ix]['coordinate'][1]
            else:
                node_names[node] = node

        G = nx.relabel_nodes(G, node_names)

        # Relabelling will create selfloops within a mapping family, which 
        # are removed
        self_loops = list(nx.selfloop_edges(G))
        G.remove_edges_from(self_loops)

        return G
    
@register_graphfcn
class fix_geometries(BaseGraphFunction,
                     required_edge_attributes = ['geometry'],
                     required_node_attributes = ['x', 'y']):
    """fix_geometries class."""
    def __call__(self, G: nx.Graph, **kwargs) -> nx.Graph:
        """Fix the geometries of the edges.

        This function fixes the geometries of the edges. The geometries are
        recalculated from the node coordinates.

        Args:
            G (nx.Graph): A graph
            **kwargs: Additional keyword arguments are ignored.

        Returns:
            G (nx.Graph): A graph
        """
        G = G.copy()
        for u, v, data in G.edges(data=True):
            if not data.get('geometry', None):
                start_point_edge = (None,None)
                end_point_edge = (None,None)
            else:
                start_point_edge = data['geometry'].coords[0]
                end_point_edge = data['geometry'].coords[-1]

            start_point_node = (G.nodes[u]['x'], G.nodes[u]['y'])            
            end_point_node = (G.nodes[v]['x'], G.nodes[v]['y'])

            if (start_point_edge == end_point_node) & \
                    (end_point_edge == start_point_node):
                data['geometry'] = data['geometry'].reverse()
            elif (start_point_edge != start_point_node) | \
                    (end_point_edge != end_point_node):
                data['geometry'] = shapely.LineString([start_point_node,
                                                       end_point_node])
        return G

@register_graphfcn
class calculate_contributing_area(BaseGraphFunction,
                                required_edge_attributes = ['id', 'geometry'],
                                adds_edge_attributes = ['contributing_area'],
                                adds_node_attributes = ['contributing_area']):
    """calculate_contributing_area class."""
    
    def __call__(self, G: nx.Graph, 
                         subcatchment_derivation: parameters.SubcatchmentDerivation,
                         addresses: parameters.FilePaths,
                         **kwargs) -> nx.Graph:
        """Calculate the contributing area for each edge.
        
        This function calculates the contributing area for each edge. The
        contributing area is the area of the subcatchment that drains to the
        edge. The contributing area is calculated from the elevation data. 
        Runoff coefficient (RC) for each contributing area is also calculated, 
        the RC is calculated using `addresses.buildings` and 
        `addresses.streetcover`.        

        Also writes the file 'subcatchments.geojson' to addresses.subcatchments.

        Args:
            G (nx.Graph): A graph
            subcatchment_derivation (parameters.SubcatchmentDerivation): A
                SubcatchmentDerivation parameter object
            addresses (parameters.FilePaths): An FilePaths parameter object
            **kwargs: Additional keyword arguments are ignored.

        Returns:
            G (nx.Graph): A graph
        """
        G = G.copy()

        # Carve
        # TODO I guess we don't need to keep this 'carved' file..
        # maybe could add verbose/debug option to keep it
        with tempfile.TemporaryDirectory() as temp_dir:
            temp_fid = Path(temp_dir) / "carved.tif"
            go.burn_shape_in_raster([d['geometry'] for u,v,d in G.edges(data=True)],
                    subcatchment_derivation.carve_depth,
                    addresses.elevation,
                    temp_fid)
            
            # Derive
            subs_gdf = go.derive_subcatchments(G,temp_fid)
            if os.getenv("SWMMANYWHERE_VERBOSE", "false").lower() == "true":
                subs_gdf.to_file(addresses.subcatchments, driver='GeoJSON')

        # Calculate runoff coefficient (RC)
        if addresses.building.suffix in ('.geoparquet','.parquet'):
            buildings = gpd.read_parquet(addresses.building)
        else:
            buildings = gpd.read_file(addresses.building)
        if addresses.streetcover.suffix in ('.geoparquet','.parquet'):
            streetcover = gpd.read_parquet(addresses.streetcover)
        else:
            streetcover = gpd.read_file(addresses.streetcover)

        subs_rc = go.derive_rc(subs_gdf, buildings, streetcover)

        # Write subs
        # TODO - could just attach subs to nodes where each node has a list of subs
        subs_rc.to_file(addresses.subcatchments, driver='GeoJSON')

        # Assign contributing area
        imperv_lookup = subs_rc.set_index('id').impervious_area.to_dict()
        
        # Set node attributes
        nx.set_node_attributes(G, 0.0, 'contributing_area')
        nx.set_node_attributes(G, imperv_lookup, 'contributing_area')

        # Prepare edge attributes
        edge_attributes = {edge: G.nodes[edge[0]]['contributing_area'] 
                           for edge in G.edges}

        # Set edge attributes
        nx.set_edge_attributes(G, edge_attributes, 'contributing_area')
        return G
    
@register_graphfcn
class set_elevation(BaseGraphFunction,
                    required_node_attributes = ['x', 'y'],
                    adds_node_attributes = ['surface_elevation']):
    """set_elevation class."""
    
    def __call__(self, G: nx.Graph, 
                  addresses: parameters.FilePaths,
                  **kwargs) -> nx.Graph:
        """Set the elevation for each node.

        This function sets the elevation for each node. The elevation is
        calculated from the elevation data.

        Args:
            G (nx.Graph): A graph
            addresses (parameters.FilePaths): An FilePaths parameter object
            **kwargs: Additional keyword arguments are ignored.

        Returns:
            G (nx.Graph): A graph
        """
        G = G.copy()
        x = [d['x'] for x, d in G.nodes(data=True)]
        y = [d['y'] for x, d in G.nodes(data=True)]
        elevations = go.interpolate_points_on_raster(x, 
                                                    y, 
                                                    addresses.elevation)
        elevations_dict = {id_: elev for id_, elev in zip(G.nodes, elevations)}
        nx.set_node_attributes(G, elevations_dict, 'surface_elevation')
        return G

@register_graphfcn
class set_surface_slope(BaseGraphFunction,
                        required_node_attributes = ['surface_elevation'],
                        adds_edge_attributes = ['surface_slope']):
    """set_surface_slope class."""

    def __call__(self, G: nx.Graph,
                      **kwargs) -> nx.Graph:
        """Set the surface slope for each edge.

        This function sets the surface slope for each edge. The surface slope is
        calculated from the elevation data.

        Args:
            G (nx.Graph): A graph
            **kwargs: Additional keyword arguments are ignored.

        Returns:
            G (nx.Graph): A graph
        """
        G = G.copy()
        # Compute the slope for each edge
        slope_dict = {(u, v, k): (G.nodes[u]['surface_elevation'] - \
                                  G.nodes[v]['surface_elevation']) 
                        / d['length'] for u, v, k, d in G.edges(data=True,
                                                                keys=True)}

        # Set the 'surface_slope' attribute for all edges
        nx.set_edge_attributes(G, slope_dict, 'surface_slope')
        return G
    
@register_graphfcn
class set_chahinian_slope(BaseGraphFunction,
                          required_edge_attributes = ['surface_slope'],
                          adds_edge_attributes = ['chahinian_slope']):
    """set_chahinian_slope class."""
    def __call__(self, G: nx.Graph, **kwargs) -> nx.Graph:
        """set_chahinian_slope class.
            
        This function sets the Chahinian slope for each edge. The Chahinian slope is
        calculated from the surface slope and weighted according to the slope
        (based on: https://doi.org/10.1016/j.compenvurbsys.2019.101370)
        
        Args:
            G (nx.Graph): A graph
            **kwargs: Additional keyword arguments are ignored.
            
        Returns:
            G (nx.Graph): A graph
        """
        G = G.copy()

        # Values where the weight of the angle can be matched to the values 
        # in weights
        angle_points = [-1, 0.3, 0.7, 10] 
        weights = [1, 0, 0, 1]

        # Calculate weights
        slope = nx.get_edge_attributes(G, "surface_slope")
        weights = np.interp(np.asarray(list(slope.values())) * 100, 
                            angle_points,
                            weights, 
                            left=1, 
                            right=1)
        nx.set_edge_attributes(G, dict(zip(slope, weights)), "chahinian_slope")
        
        return G
    
@register_graphfcn
class set_chahinian_angle(BaseGraphFunction,
                         required_node_attributes = ['x','y'],
                         adds_edge_attributes = ['chahinian_angle']):
    """set_chahinian_angle class."""

    def __call__(self, G: nx.Graph, 
                       **kwargs) -> nx.Graph:
        """Set the Chahinian angle for each edge.

        This function sets the Chahinian angle for each edge. The Chahinian angle is
        calculated from the geometry of the edge and weighted according to the 
        angle (based on: https://doi.org/10.1016/j.compenvurbsys.2019.101370)

        Args:
            G (nx.Graph): A graph
            **kwargs: Additional keyword arguments are ignored.

        Returns:
            G (nx.Graph): A graph
        """
        # TODO - in a double directed graph, not sure how meaningful this is
        # TODO could probably refactor
        G = G.copy()
        for u,v,d in G.edges(data=True):
            min_weight = float('inf')
            for node in G.successors(v):
                if node == u:
                    continue
                    
                p1 = (G.nodes[u]['x'], G.nodes[u]['y'])
                p2 = (G.nodes[v]['x'], G.nodes[v]['y'])
                p3 = (G.nodes[node]['x'], G.nodes[node]['y'])
                angle = go.calculate_angle(p1,p2,p3)
                chahinian_weight = np.interp(angle,
                                            [0, 90, 135, 180, 225, 270, 360],
                                            [1, 0.2, 0.7, 0, 0.7, 0.2, 1]
                                            )
                min_weight = min(chahinian_weight, min_weight)
            if min_weight == float('inf'):
                min_weight = 0
            d['chahinian_angle'] = min_weight
        return G

@register_graphfcn
class calculate_weights(BaseGraphFunction,
                        required_edge_attributes = 
                        parameters.TopologyDerivation().weights,
                        adds_edge_attributes = ['weight']):
    """calculate_weights class."""
    # TODO.. I guess if someone defines their own weights, this will need 
    # to change, will want an automatic way to do that...

    def __call__(self, G: nx.Graph, 
                       topology_derivation: parameters.TopologyDerivation,
                       **kwargs) -> nx.Graph:
        """Calculate the weights for each edge.

        This function calculates the weights for each edge. The weights are
        calculated from the edge attributes.

        Args:
            G (nx.Graph): A graph
            topology_derivation (parameters.TopologyDerivation): A TopologyDerivation
                parameter object
            **kwargs: Additional keyword arguments are ignored.

        Returns:
            G (nx.Graph): A graph
        """
        # Calculate bounds to normalise between
        bounds: Dict[Any, List[float]] = defaultdict(lambda: [np.Inf, -np.Inf])

        for (u, v, d), w in product(G.edges(data=True), 
                                    topology_derivation.weights):
            bounds[w][0] = min(bounds[w][0], d.get(w, np.Inf))
            bounds[w][1] = max(bounds[w][1], d.get(w, -np.Inf))

        G = G.copy()
        eps = np.finfo(float).eps
        for u, v, d in G.edges(data=True):
            total_weight = 0
            for attr, bds in bounds.items():
                # Normalise
                weight = max((d[attr] - bds[0]) / (bds[1] - bds[0]), eps)
                # Exponent
                weight = weight ** getattr(topology_derivation,f'{attr}_exponent')
                # Scaling
                weight = weight * getattr(topology_derivation,f'{attr}_scaling')
                # Sum
                total_weight += weight
            # Set
            d['weight'] = total_weight
        return G

@register_graphfcn
class identify_outlets(BaseGraphFunction,
                       required_edge_attributes = ['length', 'edge_type'],
                       required_node_attributes = ['x', 'y']):
    """identify_outlets class."""

    def __call__(self, 
                 G: nx.Graph,
                 outlet_derivation: parameters.OutletDerivation,
                 **kwargs) -> nx.Graph:
        """Identify outlets in a combined river-street graph.

        This function identifies outlets in a combined river-street graph. An
        outlet is a node that is connected to a river and a street. 

        Args:
            G (nx.Graph): A graph
            outlet_derivation (parameters.OutletDerivation): An OutletDerivation
                parameter object
            **kwargs: Additional keyword arguments are ignored.

        Returns:
            G (nx.Graph): A graph
        """
        G = G.copy()
        river_points = {}
        street_points = {}

        # Get the points for each river and street node
        for u, v, d in G.edges(data=True):
            upoint = shapely.Point(G.nodes[u]['x'], G.nodes[u]['y'])
            vpoint = shapely.Point(G.nodes[v]['x'], G.nodes[v]['y'])
            if d['edge_type'] == 'river':
                river_points[u] = upoint
                river_points[v] = vpoint
            else:
                street_points[u] = upoint
                street_points[v] = vpoint
        
        # Pair up the river and street nodes
        matched_outlets = go.nearest_node_buffer(river_points,
                                                street_points,
                                                outlet_derivation.river_buffer_distance)
        
        # Copy graph to run shortest path on
        G_ = G.copy()

        # Add edges between the paired river and street nodes
        for river_id, street_id in matched_outlets.items():
            # TODO instead use a weight based on the distance between the two nodes
            G_.add_edge(street_id, river_id,
                        **{'length' : outlet_derivation.outlet_length,
                        'edge_type' : 'outlet',
                        'geometry' : shapely.LineString([street_points[street_id],
                                                    river_points[river_id]]),
                        'id' : f'{street_id}-{river_id}-outlet'})
        
        # Add edges from the river nodes to a waste node
        for river_node in river_points.keys():
            if G.out_degree(river_node) == 0:
                G_.add_edge(river_node,
                            'waste',
                            **{'length' : 0,
                            'edge_type' : 'outlet',
                            'id' : f'{river_node}-waste-outlet'})
        
        # Set the length of the river edges to 0 - from a design perspective 
        # once water is in the river we don't care about the length - since it 
        # costs nothing
        for u,v,d in G_.edges(data=True):
            if d['edge_type'] == 'river':
                d['length'] = 0
        
        # Find shortest path to identify only 'efficient' outlets. The MST
        # makes sense here over shortest path as each node is only allowed to
        # be visited once - thus encouraging fewer outlets. In shortest path
        # nodes near rivers will always just pick their nearest river node.
        T = nx.minimum_spanning_tree(G_.to_undirected(),
                                        weight = 'length')
        
        # Retain the shortest path outlets in the original graph
        for u,v,d in T.edges(data=True):
            if (d['edge_type'] == 'outlet') & (v != 'waste'):
                # Need to check both directions since T is undirected
                if (u,v) in G_.edges():
                    G.add_edge(u,v,**d)
                elif (v,u) in G_.edges():
                    G.add_edge(v,u,**d)

        return G

@register_graphfcn
class derive_topology(BaseGraphFunction,
                      required_edge_attributes = ['edge_type', # 'rivers' and 'streets'
                                                  'weight'],
                      adds_node_attributes = ['outlet', 'shortest_path']):
    """derive_topology class."""
    

    def __call__(self, G: nx.Graph,
                    **kwargs) -> nx.Graph:
        """Derive the topology of a graph.

        Runs a djiikstra-based algorithm to identify the shortest path from each
        node to its nearest outlet (weighted by the 'weight' edge value). The 
        returned graph is one that only contains the edges that feature  on the 
        shortest paths. Street nodes that cannot be connected to any outlet (i.e., 
        they are a distance greater than `outlet_derivation.river_buffer_distance` 
        from any river node or any street node that is connected to an outlet) 
        are removed from the graph.

        Args:
            G (nx.Graph): A graph
            **kwargs: Additional keyword arguments are ignored.

        Returns:
            G (nx.Graph): A graph
        """
        G = G.copy()
        
        # Identify outlets
        outlets = [u for u,v,d in G.edges(data=True) if d['edge_type'] == 'outlet']

        # Remove non-street edges/nodes and unconnected nodes
        nodes_to_remove = []
        for u, v, d in G.edges(data=True):
            if d['edge_type'] != 'street':
                if d['edge_type'] == 'outlet':
                    nodes_to_remove.append(v)
                else:
                    nodes_to_remove.extend((u,v))

        isolated_nodes = list(nx.isolates(G))

        for u in set(nodes_to_remove).union(isolated_nodes):
            G.remove_node(u)

        # Check for negative cycles
        if nx.negative_edge_cycle(G, weight = 'weight'):
            logger.warning('Graph contains negative cycle')

        # Initialize the dictionary with infinity for all nodes
        shortest_paths = {node: float('inf') for node in G.nodes}

        # Initialize the dictionary to store the paths
        paths: dict[Hashable,list] = {node: [] for node in G.nodes}

        # Set the shortest path length to 0 for outlets
        for outlet in outlets:
            shortest_paths[outlet] = 0
            paths[outlet] = [outlet]

        # Initialize a min-heap with (distance, node) tuples
        heap = [(0, outlet) for outlet in outlets]
        while heap:
            # Pop the node with the smallest distance
            dist, node = heappop(heap)

            # For each neighbor of the current node
            for neighbor, _, edge_data in G.in_edges(node, data=True):
                # Calculate the distance through the current node
                alt_dist = dist + edge_data['weight']
                # If the alternative distance is shorter

                if alt_dist >= shortest_paths[neighbor]:
                    continue
                
                # Update the shortest path length
                shortest_paths[neighbor] = alt_dist
                # Update the path
                paths[neighbor] = paths[node] + [neighbor]
                # Push the neighbor to the heap
                heappush(heap, (alt_dist, neighbor))
        
        # Remove nodes with no path to an outlet
        for node in [node for node, path in paths.items() if not path]:
            G.remove_node(node)
            del paths[node], shortest_paths[node]

        edges_to_keep: set = set()
        for path in paths.values():
            # Assign outlet
            outlet = path[0]
            for node in path:
                G.nodes[node]['outlet'] = outlet
                G.nodes[node]['shortest_path'] = shortest_paths[node]

            # Store path
            edges_to_keep.update(zip(path[1:], path[:-1]))
            
        # Remove edges not on paths
        new_graph = G.copy()
        for u,v in G.edges():
            if (u,v) not in edges_to_keep:
                new_graph.remove_edge(u,v)
        return new_graph

def design_pipe(ds_elevation: float,
                       chamber_floor: float, 
                       edge_length: float,
                       hydraulic_design: parameters.HydraulicDesign,
                       Q: float
                       ) -> nx.Graph:
    """Design a pipe.

    This function designs a pipe by iterating over a range of diameters and
    depths. It returns the diameter and depth of the pipe that minimises the
    cost function, while also maintaining or minimising feasibility parameters
    associated with: surcharging, velocity and filling ratio.

    Args:
        ds_elevation (float): The downstream elevationq
        chamber_floor (float): The elevation of the chamber floor
        edge_length (float): The length of the edge
        hydraulic_design (parameters.HydraulicDesign): A HydraulicDesign parameter
            object
        Q (float): The flow rate

    Returns:
        diam (float): The diameter of the pipe
        depth (float): The depth of the pipe
    """
    designs = product(hydraulic_design.diameters,
                          np.linspace(hydraulic_design.min_depth, 
                                      hydraulic_design.max_depth, 
                                      10) # TODO should 10 be a param?
                          )
    pipes = []
    for diam, depth in designs:
        A = (np.pi * diam ** 2 / 4)
        n = 0.012 # mannings n
        R = A / (np.pi * diam)  # hydraulic radius
        # TODO... presumably need to check depth > (diam + min_depth)

        elev_diff = chamber_floor - (ds_elevation - depth)
        slope = elev_diff / edge_length
        # Always pick a pipe that is feasible without surcharging 
        # if available
        surcharge_feasibility = 0.0
        # Use surcharged elevation                        
        while slope <= 0:
            surcharge_feasibility += 0.05
            slope = (chamber_floor + surcharge_feasibility - 
                    (ds_elevation - depth)) / edge_length
            # TODO could make the feasibility penalisation increase
            # when you get above surface_elevation[node]... but 
            # then you'd need a feasibility tracker and an offset 
            # tracker                    
        v = (slope ** 0.5) * (R ** (2/3)) / n
        filling_ratio = Q / (v * A)
        # buffers from: https://www.polypipe.com/sites/default/files/Specification_Clauses_Underground_Drainage.pdf 
        average_depth = (depth + chamber_floor) / 2
        V = edge_length * (diam + 0.3) * (average_depth + 0.1)
        cost = 1.32 / 2000 * (9579.31 * diam ** 0.5737 + 1153.77 * V**1.31)
        v_feasibility = max(hydraulic_design.min_v - v, 0) + \
            max(v - hydraulic_design.max_v, 0)
        fr_feasibility = max(filling_ratio - hydraulic_design.max_fr, 0)
        """
        TODO shear stress... got confused here
        density = 1000
        dyn_visc = 0.001
        hydraulic_diameter = 4 * (A * filling_ratio**2) / \
            (np.pi * diam * filling_ratio)
        Re = density * v * 2 * (diam / 4) * (filling_ratio ** 2) / dyn_visc
        fd = 64 / Re
        shear_stress = fd * density * v**2 / fd
        shear_feasibility = max(min_shear - shear_stress, 0)
        """
        slope = (chamber_floor - (ds_elevation - depth)) / edge_length
        pipes.append({'diam' : diam,
                    'depth' : depth,
                    'slope' : slope,
                    'v' : v,
                    'fr' : filling_ratio,
                    # 'tau' : shear_stress,
                    'cost' : cost,
                    'v_feasibility' : v_feasibility,
                    'fr_feasibility' : fr_feasibility,
                    'surcharge_feasibility' : surcharge_feasibility,
                    # 'shear_feasibility' : shear_feasibility
                    })
    
    pipes_df = pd.DataFrame(pipes).dropna()
    if pipes_df.shape[0] > 0:
        ideal_pipe = pipes_df.sort_values(by=['surcharge_feasibility',
                                                    'v_feasibility',
                                                    'fr_feasibility',
                                                    # 'shear_feasibility',
                                                    'cost'], 
                                                ascending = True).iloc[0]
        return ideal_pipe.diam, ideal_pipe.depth
    else:
        raise Exception('something odd - no non nan pipes')
    
def process_successors(G: nx.Graph, 
                       node: Hashable, 
                       surface_elevations: dict[Hashable, float], 
                       chamber_floor: dict[Hashable, float], 
                       edge_diams: dict[tuple[Hashable,Hashable,int], float],
                       hydraulic_design: parameters.HydraulicDesign
                       ) -> None:
    """Process the successors of a node.

    This function processes the successors of a node. It designs a pipe to the
    downstream node and sets the diameter and downstream invert level of the
    pipe. It also sets the downstream invert level of the downstream node. It
    returns None but modifies the edge_diams and chamber_floor dictionaries.

    Args:
        G (nx.Graph): A graph
        node (Hashable): A node
        surface_elevations (dict): A dictionary of surface elevations keyed by
            node
        chamber_floor (dict): A dictionary of chamber floor elevations keyed by
            node
        edge_diams (dict): A dictionary of pipe diameters keyed by edge
        hydraulic_design (parameters.HydraulicDesign): A HydraulicDesign parameter
            object
    """
    for ix, ds_node in enumerate(G.successors(node)):
        edge = G.get_edge_data(node,ds_node,0)
        # Find contributing area with ancestors
        # TODO - could do timearea here if i hated myself enough
        anc = nx.ancestors(G,node).union([node])
        tot = sum([G.nodes[anc_node]['contributing_area'] for anc_node in anc])
        
        M3_PER_HR_TO_M3_PER_S = 1 / 60 / 60
        Q = tot * hydraulic_design.precipitation * M3_PER_HR_TO_M3_PER_S
        
        # Design the pipe to find the diameter and invert depth
        diam, depth = design_pipe(surface_elevations[ds_node],
                                    chamber_floor[node],
                                    edge['length'],
                                    hydraulic_design,
                                    Q
                                    )
        edge_diams[(node,ds_node,0)] = diam
        chamber_floor[ds_node] = surface_elevations[ds_node] - depth
        if ix > 0:
            logger.warning('''a node has multiple successors, 
                not sure how that can happen if using shortest path
                to derive topology''')

@register_graphfcn
class pipe_by_pipe(BaseGraphFunction,
                   required_edge_attributes = ['length'],
                   required_node_attributes = ['contributing_area', 
                                               'surface_elevation'],
                   adds_edge_attributes = ['diameter'],
                   adds_node_attributes = ['chamber_floor_elevation']):
    """pipe_by_pipe class."""
    # If doing required_graph_attributes - it would be something like 'dendritic'

    def __call__(self, 
                 G: nx.Graph, 
                 hydraulic_design: parameters.HydraulicDesign,
                 **kwargs
                 )->nx.Graph:
        """Pipe by pipe hydraulic design.

        Starting from the most upstream node, design a pipe to the downstream node
        specifying a diameter and downstream invert level. A range of diameters and
        invert levels are tested (ranging between conditions defined in 
        hydraulic_design). From the tested diameters/inverts, a selection is made based
        on each pipe's satisfying feasibility constraints on: surcharge velocity,
        filling ratio, (and shear stress - not currently implemented). Prioritising 
        feasibility in this order it identifies pipes with the preferred feasibility
        level. If multiple pipes are feasible, it picks the lowest cost pipe. Once
        the feasible pipe is identified, the diameter and downstream invert are set
        and then the next downstream pipe can be designed. 

        This approach is based on the pipe-by-pipe design proposed in:
            https://doi.org/10.1016/j.watres.2021.117903

        Args:
            G (nx.Graph): A graph
            hydraulic_design (parameters.HydraulicDesign): A HydraulicDesign parameter
                object
            **kwargs: Additional keyword arguments are ignored.

        Returns:
            G (nx.Graph): A graph
        """
        G = G.copy()
        surface_elevations = nx.get_node_attributes(G, 'surface_elevation')
        topological_order = list(nx.topological_sort(G))
        chamber_floor = {}
        edge_diams: dict[tuple[Hashable,Hashable,int],float] = {}
        # Iterate over nodes in topological order
        for node in tqdm(topological_order):
            # Check if there's any nodes upstream, if not set the depth to min_depth
            if len(nx.ancestors(G,node)) == 0:
                chamber_floor[node] = surface_elevations[node] - \
                    hydraulic_design.min_depth
            
            process_successors(G, 
                       node, 
                       surface_elevations, 
                       chamber_floor, 
                       edge_diams,
                       hydraulic_design
                       )
            
        nx.function.set_edge_attributes(G, edge_diams, "diameter")
        nx.function.set_node_attributes(G, chamber_floor, "chamber_floor_elevation")
        return G<|MERGE_RESOLUTION|>--- conflicted
+++ resolved
@@ -374,11 +374,7 @@
         """
         # Convert to directed
         G_new = G.copy()
-<<<<<<< HEAD
-        G_new = nx.MultiDiGraph(G_new)
-=======
         G_new = nx.MultiDiGraph(G.copy())
->>>>>>> 6e6c326e
         
         # MultiDiGraph adds edges in both directions, but rivers (and geometries)
         # are only in one direction. So we remove the reverse edges and add them
