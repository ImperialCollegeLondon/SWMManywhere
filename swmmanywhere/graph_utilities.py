--- conflicted
+++ resolved
@@ -6,6 +6,7 @@
 from __future__ import annotations
 
 import json
+import tempfile
 from abc import ABC, abstractmethod
 from pathlib import Path
 from typing import Callable, List, Optional
@@ -14,6 +15,7 @@
 import shapely
 
 from swmmanywhere import geospatial_utilities as go
+from swmmanywhere import parameters
 from swmmanywhere.filepaths import FilePaths
 from swmmanywhere.logging import logger, verbose
 
@@ -226,1532 +228,4 @@
                 addresses.model_paths.model / f"{function}_edges.geojson",
                 G.graph["crs"],
             )
-<<<<<<< HEAD
-    return G
-=======
-    return G
-
-
-@register_graphfcn
-class assign_id(BaseGraphFunction, adds_edge_attributes=["id"]):
-    """assign_id class."""
-
-    def __call__(self, G: nx.Graph, **kwargs) -> nx.Graph:
-        """Assign an ID to each edge.
-
-        This function takes a graph and assigns an ID to each edge. The ID is
-        assigned to the 'id' attribute of each edge. Needed because some edges
-        have 'osmid', some have a list of 'osmid', others have 'id'.
-
-        Args:
-            G (nx.Graph): A graph
-            **kwargs: Additional keyword arguments are ignored.
-
-        Returns:
-            G (nx.Graph): The same graph with an ID assigned to each edge
-        """
-        edge_ids: set[str] = set()
-        edges_to_remove = []
-        for u, v, key, data in G.edges(data=True, keys=True):
-            data["id"] = f"{u}-{v}"
-            if data["id"] in edge_ids:
-                edges_to_remove.append((u, v, key))
-            edge_ids.add(data["id"])
-        for u, v, key in edges_to_remove:
-            G.remove_edge(u, v, key)
-        return G
-
-
-@register_graphfcn
-class remove_parallel_edges(BaseGraphFunction):
-    """remove_parallel_edges class."""
-
-    def __call__(self, G: nx.Graph, **kwargs) -> nx.Graph:
-        """Remove parallel edges from a street network.
-
-        Retain the edge with the smallest weight (i.e., length).
-
-        Args:
-            G (nx.MultiDiGraph): A graph.
-            **kwargs: Additional keyword arguments are ignored.
-
-        Returns:
-            G (nx.DiGraph): The graph with parallel edges removed.
-
-        Author:
-            Taher Chegini
-        """
-        # Set the attribute (weight) used to determine which parallel edge to
-        # retain. Could make this a parameter in parameters.py if needed.
-        weight = "length"
-        graph = ox.get_digraph(G)
-        _, _, attr_list = next(iter(graph.edges(data=True)))  # type: ignore
-        attr_list = cast("dict[str, Any]", attr_list)
-        if weight not in attr_list:
-            raise ValueError(f"{weight} not in edge attributes.")
-        attr = nx.get_node_attributes(graph, weight)
-        parallels = (e for e in attr if e[::-1] in attr)
-        graph.remove_edges_from(
-            {e if attr[e] > attr[e[::-1]] else e[::-1] for e in parallels}
-        )
-        return graph
-
-
-@register_graphfcn
-class remove_non_pipe_allowable_links(BaseGraphFunction):
-    """remove_non_pipe_allowable_links class."""
-
-    def __call__(
-        self, G: nx.Graph, topology_derivation: parameters.TopologyDerivation, **kwargs
-    ) -> nx.Graph:
-        """Remove non-pipe allowable links.
-
-        This function removes links that are not allowable for pipes. The non-
-        allowable links are specified in the `omit_edges` attribute of the
-        topology_derivation parameter. There two cases handled:
-
-        1. The `highway` property of the edge. In `osmnx`, `highway` is a category
-            that contains the road type, e.g., motorway, trunk, primary. If the
-            edge contains a value in the `highway` property that is in `omit_edges`,
-            the edge is removed.
-
-        2. Any other properties of the edge that are in `omit_edges`. If the
-            property is not null in the edge data, the edge is removed. e.g.,
-            if `bridge` is in `omit_edges` and the `bridge` entry of the edge
-            is NULL, then the edge is retained, if it is something like 'yes',
-            or 'viaduct' then the edge is removed.
-
-        Args:
-            G (nx.Graph): A graph
-            topology_derivation (parameters.TopologyDerivation): A TopologyDerivation
-                parameter object
-            **kwargs: Additional keyword arguments are ignored.
-
-        Returns:
-            G (nx.Graph): A graph
-        """
-        G = G.copy()
-        edges_to_remove = set()
-        for u, v, keys, data in G.edges(data=True, keys=True):
-            for omit in topology_derivation.omit_edges:
-                if data.get("highway", None) == omit:
-                    # Check whether the 'highway' property is 'omit'
-                    edges_to_remove.add((u, v, keys))
-                elif data.get(omit, None):
-                    # Check whether the 'omit' property of edge is not None
-                    edges_to_remove.add((u, v, keys))
-        for edges in edges_to_remove:
-            G.remove_edge(*edges)
-        return G
-
-
-@register_graphfcn
-class calculate_streetcover(
-    BaseGraphFunction, required_edge_attributes=["lanes", "geometry"]
-):
-    """calculate_streetcover class."""
-
-    # i.e., in osmnx format, i.e., empty for single lane, an int for a
-    # number of lanes or a list if the edge has multiple carriageways
-
-    def __call__(
-        self,
-        G: nx.Graph,
-        subcatchment_derivation: parameters.SubcatchmentDerivation,
-        addresses: FilePaths,
-        **kwargs,
-    ) -> nx.Graph:
-        """Format the lanes attribute of each edge and calculates width.
-
-        Only the `drive` network is assumed to contribute to impervious area and
-        so others `network_types` have lanes set to 0. If no `network_type` is
-        present, the edge is assumed to be of type `drive`.
-
-        Args:
-            G (nx.Graph): A graph
-            subcatchment_derivation (parameters.SubcatchmentDerivation): A
-                SubcatchmentDerivation parameter object
-            addresses (FilePaths): A FilePaths parameter object
-            **kwargs: Additional keyword arguments are ignored.
-
-        Returns:
-            G (nx.Graph): A graph
-        """
-        G = G.copy()
-        lines = []
-        for u, v, data in G.edges(data=True):
-            if data.get("network_type", "drive") == "drive":
-                lanes = data.get("lanes", 1)
-            else:
-                lanes = 0
-            if isinstance(lanes, list):
-                lanes = sum([float(x) for x in lanes])
-            else:
-                lanes = float(lanes)
-            lines.append(
-                {
-                    "geometry": data["geometry"].buffer(
-                        lanes * subcatchment_derivation.lane_width,
-                        cap_style=2,
-                        join_style=2,
-                    ),
-                    "u": u,
-                    "v": v,
-                }
-            )
-        lines_df = pd.DataFrame(lines)
-        lines_gdf = gpd.GeoDataFrame(
-            lines_df, geometry=lines_df.geometry, crs=G.graph["crs"]
-        )
-        if addresses.model_paths.streetcover.suffix in (".geoparquet", ".parquet"):
-            lines_gdf.to_parquet(addresses.model_paths.streetcover)
-        else:
-            lines_gdf.to_file(addresses.model_paths.streetcover, driver="GeoJSON")
-
-        return G
-
-
-@register_graphfcn
-class double_directed(BaseGraphFunction, required_edge_attributes=["id"]):
-    """double_directed class."""
-
-    def __call__(self, G: nx.Graph, **kwargs) -> nx.Graph:
-        """Create a 'double directed graph'.
-
-        This function duplicates a graph and adds reverse edges to the new graph.
-        These new edges share the same data as the 'forward' edges but have a new
-        'id'. An undirected graph is not suitable because it removes data of one of
-        the edges if there are edges in both directions between two nodes
-        (necessary to preserve, e.g., consistent 'width'). If 'edge_type' is
-        present, then the function will only be performed on 'street' types.
-
-        Args:
-            G (nx.Graph): A graph
-            **kwargs: Additional keyword arguments are ignored.
-
-        Returns:
-            G (nx.Graph): A graph
-        """
-        # Convert to directed
-        G_new = nx.MultiDiGraph(G.copy())
-
-        # MultiDiGraph adds edges in both directions, but rivers (and geometries)
-        # are only in one direction. So we remove the reverse edges and add them
-        # back in with the correct geometry.
-        # This assumes that 'id' is of format 'start-end' (see assign_id)
-        arcs_to_remove = [
-            (u, v) for u, v, d in G_new.edges(data=True) if f"{u}-{v}" != d.get("id")
-        ]
-
-        # Remove the reverse edges
-        for u, v in arcs_to_remove:
-            G_new.remove_edge(u, v)
-
-        # Add in reversed edges for streets only and with geometry
-        for u, v, data in G.edges(data=True):
-            include = data.get("edge_type", True)
-            if isinstance(include, str):
-                include = include == "street"
-            if ((v, u) not in G_new.edges) & include:
-                reverse_data = data.copy()
-                reverse_data["id"] = f"{data['id']}.reversed"
-                new_geometry = shapely.LineString(
-                    list(reversed(data["geometry"].coords))
-                )
-                reverse_data["geometry"] = new_geometry
-                G_new.add_edge(v, u, **reverse_data)
-        return G_new
-
-
-@register_graphfcn
-class to_undirected(BaseGraphFunction):
-    """to_undirected class."""
-
-    def __call__(self, G: nx.Graph, **kwargs) -> nx.Graph:
-        """Convert the graph to an undirected graph.
-
-        Args:
-            G (nx.Graph): A graph
-            **kwargs: Additional keyword arguments are ignored.
-
-        Returns:
-            G (nx.Graph): An undirected graph
-        """
-        # Don't use osmnx.to_undirected! It enables multigraph if the geometries
-        # are different, but we have already saved the street cover so don't
-        # want this!
-        return G.to_undirected()
-
-
-@register_graphfcn
-class split_long_edges(BaseGraphFunction, required_edge_attributes=["id", "geometry"]):
-    """split_long_edges class."""
-
-    def __call__(
-        self,
-        G: nx.Graph,
-        subcatchment_derivation: parameters.SubcatchmentDerivation,
-        **kwargs,
-    ) -> nx.Graph:
-        """Split long edges into shorter edges.
-
-        This function splits long edges into shorter edges. The edges are split
-        into segments of length 'max_street_length'. The 'geometry' of the
-        original edge must be a LineString. Intended to follow up with call of
-        `merge_nodes`.
-
-        Args:
-            G (nx.Graph): A graph
-            subcatchment_derivation (parameters.SubcatchmentDerivation): A
-                SubcatchmentDerivation parameter object
-            **kwargs: Additional keyword arguments are ignored.
-
-        Returns:
-            graph (nx.Graph): A graph
-        """
-        max_length = subcatchment_derivation.max_street_length
-
-        # Split edges
-        new_linestrings = shapely.segmentize(
-            [d["geometry"] for u, v, d in G.edges(data=True)], max_length
-        )
-        new_nodes = shapely.get_coordinates(new_linestrings)
-
-        new_edges = {}
-        for new_linestring, (u, v, d) in zip(new_linestrings, G.edges(data=True)):
-            # Create an arc for each segment
-            for start, end in zip(
-                new_linestring.coords[:-1], new_linestring.coords[1:]
-            ):
-                geom = shapely.LineString([start, end])
-                new_edges[(start, end, 0)] = {**d, "length": geom.length}
-
-        # Create new graph
-        new_graph = nx.MultiGraph()
-        new_graph.graph = G.graph.copy()
-        new_graph.add_edges_from(new_edges)
-        nx.set_edge_attributes(new_graph, new_edges)
-        nx.set_node_attributes(
-            new_graph, {tuple(node): {"x": node[0], "y": node[1]} for node in new_nodes}
-        )
-        return nx.relabel_nodes(
-            new_graph, {node: ix for ix, node in enumerate(new_graph.nodes)}
-        )
-
-
-@register_graphfcn
-class merge_street_nodes(BaseGraphFunction):
-    """merge_nodes class."""
-
-    def __call__(
-        self,
-        G: nx.Graph,
-        subcatchment_derivation: parameters.SubcatchmentDerivation,
-        **kwargs,
-    ) -> nx.Graph:
-        """Merge nodes that are close together.
-
-        Merges `street` nodes that are within a certain distance of each
-        other. The distance is specified in the `node_merge_distance` attribute
-        of the `subcatchment_derivation` parameter. The merged nodes are given
-        the same coordinates, and the graph is relabeled with nx.relabel_nodes.
-        Suggest to follow with call of `assign_id` to remove duplicate edges.
-
-        Args:
-            G (nx.Graph): A graph
-            subcatchment_derivation (parameters.SubcatchmentDerivation): A
-                SubcatchmentDerivation parameter object
-            **kwargs: Additional keyword arguments are ignored.
-
-        Returns:
-            G (nx.Graph): A graph
-        """
-        G = G.copy()
-
-        # Separate out streets
-        street_edges = [
-            (u, v, k)
-            for u, v, k, d in G.edges(data=True, keys=True)
-            if d.get("edge_type", "street") == "street"
-        ]
-        streets = G.edge_subgraph(street_edges).copy()
-
-        # Identify nodes that are within threshold of each other
-        mapping = go.merge_points(
-            [(d["x"], d["y"]) for u, d in streets.nodes(data=True)],
-            subcatchment_derivation.node_merge_distance,
-        )
-
-        # Get indexes of node names
-        node_indices = {ix: node for ix, node in enumerate(streets.nodes)}
-
-        # Create a mapping of old node names to new node names
-        node_names = {}
-        for ix, node in enumerate(streets.nodes):
-            if ix in mapping:
-                # If the node is in the mapping, then it is mapped and
-                # given the new coordinate (all nodes in a mapping family must
-                # be given the same coordinate because of how relabel_nodes
-                # works)
-                node_names[node] = node_indices[mapping[ix]["maps_to"]]
-                G.nodes[node]["x"] = mapping[ix]["coordinate"][0]
-                G.nodes[node]["y"] = mapping[ix]["coordinate"][1]
-            else:
-                node_names[node] = node
-
-        G = nx.relabel_nodes(G, node_names)
-
-        # Relabelling will create selfloops within a mapping family, which
-        # are removed
-        self_loops = list(nx.selfloop_edges(G))
-        G.remove_edges_from(self_loops)
-
-        return G
-
-
-@register_graphfcn
-class fix_geometries(
-    BaseGraphFunction,
-    required_edge_attributes=["geometry"],
-    required_node_attributes=["x", "y"],
-):
-    """fix_geometries class."""
-
-    def __call__(self, G: nx.Graph, **kwargs) -> nx.Graph:
-        """Fix the geometries of the edges.
-
-        This function fixes the geometries of the edges. The geometries are
-        recalculated from the node coordinates.
-
-        Args:
-            G (nx.Graph): A graph
-            **kwargs: Additional keyword arguments are ignored.
-
-        Returns:
-            G (nx.Graph): A graph
-        """
-        G = G.copy()
-        for u, v, data in G.edges(data=True):
-            geom = data.get("geometry", None)
-
-            start_point_node = (G.nodes[u]["x"], G.nodes[u]["y"])
-            end_point_node = (G.nodes[v]["x"], G.nodes[v]["y"])
-            if not geom:
-                start_point_edge = (None, None)
-                end_point_edge = (None, None)
-            else:
-                start_point_edge = data["geometry"].coords[0]
-                end_point_edge = data["geometry"].coords[-1]
-
-            if (start_point_edge == end_point_node) & (
-                end_point_edge == start_point_node
-            ):
-                data["geometry"] = data["geometry"].reverse()
-            elif (start_point_edge != start_point_node) | (
-                end_point_edge != end_point_node
-            ):
-                data["geometry"] = shapely.LineString(
-                    [start_point_node, end_point_node]
-                )
-        return G
-
-
-@register_graphfcn
-class clip_to_catchments(
-    BaseGraphFunction,
-    required_node_attributes=["x", "y"],
-    required_edge_attributes=["length"],
-    adds_node_attributes=["community", "basin"],
-):
-    """clip_to_catchments class."""
-
-    def __call__(
-        self,
-        G: nx.Graph,
-        addresses: FilePaths,
-        subcatchment_derivation: parameters.SubcatchmentDerivation,
-        **kwargs,
-    ) -> nx.Graph:
-        """Clip the graph to the subcatchments.
-
-        Derive the subbasins with `subcatchment_derivation.subbasin_streamorder`.
-        If no subbasins exist for that stream order, the value is iterated
-        downwards and a warning it flagged.
-
-        If `subcatchment_derivation.subbasin_clip_method` is 'subbasin', then
-        links between subbasins are removed. If it is 'community', then links
-        between communities in different subbasins may be removed based on the
-        following method.
-
-        Run Louvain community detection on the street network to create street
-        node communities.
-
-        Communities with less than `subcatchment_derivation.subbasin_membership`
-        proportion of nodes in a subbasin have their links to all other nodes
-        in that subbasin removed. Nodes not in any subbasin are assigned to a
-        subbasin to cover all unassigned nodes.
-
-        Community and basin ids are added to nodes mainly to help with debugging.
-
-        Args:
-            G (nx.Graph): A graph
-            addresses (FilePaths): A FilePaths parameter object
-            subcatchment_derivation (parameters.SubcatchmentDerivation): A
-                SubcatchmentDerivation parameter object
-            **kwargs: Additional keyword arguments are ignored.
-
-        Returns:
-            G (nx.Graph): A graph
-        """
-        G = G.copy()
-
-        # Derive subbasins
-        subbasins = go.derive_subbasins_streamorder(
-            addresses.bbox_paths.elevation,
-            subcatchment_derivation.subbasin_streamorder,
-            x=list(nx.get_node_attributes(G, "x").values()),
-            y=list(nx.get_node_attributes(G, "y").values()),
-        )
-
-        if verbose():
-            subbasins.to_file(
-                str(addresses.model_paths.nodes).replace("nodes", "subbasins"),
-                driver="GeoJSON",
-            )
-
-        # Extract street network
-        street = G.copy()
-        street.remove_edges_from(
-            [
-                (u, v)
-                for u, v, d in street.edges(data=True)
-                if d.get("edge_type", "street") != "street"
-            ]
-        )
-
-        # Create gdf of street points
-        street_points = gpd.GeoDataFrame(
-            G.nodes,
-            columns=["id"],
-            geometry=gpd.points_from_xy(
-                [G.nodes[u]["x"] for u in G.nodes], [G.nodes[u]["y"] for u in G.nodes]
-            ),
-            crs=G.graph["crs"],
-        ).set_index("id")
-
-        # Classify street points by subbasin
-        street_points = gpd.sjoin(
-            street_points,
-            subbasins.set_index("basin"),
-            how="left",
-        ).rename(columns={"index_right": "basin"})
-
-        if subcatchment_derivation.subbasin_clip_method == "subbasin":
-            edges_to_remove = [
-                (u, v)
-                for u, v in G.edges()
-                if street_points.loc[u, "basin"] != street_points.loc[v, "basin"]
-            ]
-            G.remove_edges_from(edges_to_remove)
-            return G
-
-        # Derive road network clusters
-        louv_membership = nx.community.louvain_communities(
-            street, weight="length", seed=1
-        )
-
-        street_points["community"] = 0
-        # Assign louvain membership to street points
-        for ix, community in enumerate(louv_membership):
-            street_points.loc[list(community), "community"] = ix
-
-        # Introduce a non catchment basin for nan
-        street_points["basin"] = street_points["basin"].fillna(-1)
-        # TODO possibly it makes sense to just remove these nodes, or at least
-        # any communities that are all nan
-
-        nx.set_node_attributes(G, street_points["community"].to_dict(), "community")
-        nx.set_node_attributes(G, street_points["basin"].to_dict(), "basin")
-
-        # Calculate most percentage of each subbasin in each community
-        community_basin = (
-            street_points.groupby("community").basin.value_counts().reset_index()
-        )
-        community_size = street_points.community.value_counts().reset_index()
-        community_basin = community_basin.merge(
-            community_size, on="community", how="left", suffixes=("_basin", "_size")
-        )
-
-        # Normalize
-        community_basin["percentage"] = (
-            community_basin["count_basin"] / community_basin["count_size"]
-        )
-
-        # Identify community-basin combinations where the percentage is less than
-        # the threshold
-        community_omit = community_basin.loc[
-            community_basin["percentage"] <= subcatchment_derivation.subbasin_membership
-        ]
-
-        community_basin = community_basin.set_index("basin")
-
-        # Cut links between communities in community_omit and commuities in those
-        # basins
-        arcs_to_remove = []
-        street_points = street_points.reset_index().set_index("basin")
-        for idx, row in community_omit.iterrows():
-            community_nodes = louv_membership[int(row["community"])]
-            basin_nodes = street_points.loc[[row["basin"]], "id"]
-            basin_nodes = set(basin_nodes).difference(community_nodes)
-
-            # Include both directions because operation should work on
-            # undirected or directed graph
-            arcs_to_remove.extend(
-                [(u, v, 0) for u, v in product(community_nodes, basin_nodes)]
-                + [(v, u, 0) for u, v in product(community_nodes, basin_nodes)]
-            )
-        G.remove_edges_from(set(G.edges).intersection(arcs_to_remove))
-        if G.is_directed():
-            subgraphs = len(list(nx.weakly_connected_components(G)))
-        else:
-            subgraphs = len(list(nx.connected_components(G)))
-        logger.info(f"clip_to_catchments has created {subgraphs} subgraphs.")
-        return G
-
-
-@register_graphfcn
-class calculate_contributing_area(
-    BaseGraphFunction,
-    required_edge_attributes=["id", "geometry"],
-    adds_edge_attributes=["contributing_area"],
-    adds_node_attributes=["contributing_area"],
-):
-    """calculate_contributing_area class."""
-
-    def __call__(
-        self,
-        G: nx.Graph,
-        subcatchment_derivation: parameters.SubcatchmentDerivation,
-        addresses: FilePaths,
-        **kwargs,
-    ) -> nx.Graph:
-        """Calculate the contributing area for each edge.
-
-        This function calculates the contributing area for each edge. The
-        contributing area is the area of the subcatchment that drains to the
-        edge. The contributing area is calculated from the elevation data.
-        Runoff coefficient (RC) for each contributing area is also calculated,
-        the RC is calculated using `addresses.bbox_paths.buildings` and
-        `addresses.model_paths.streetcover`.
-
-        Also writes the file 'subcatchments.geojson' to
-        addresses.model_paths.subcatchments.
-
-        Args:
-            G (nx.Graph): A graph
-            subcatchment_derivation (parameters.SubcatchmentDerivation): A
-                SubcatchmentDerivation parameter object
-            addresses (FilePaths): An FilePaths parameter object
-            **kwargs: Additional keyword arguments are ignored.
-
-        Returns:
-            G (nx.Graph): A graph
-        """
-        G = G.copy()
-
-        # Carve
-        # TODO I guess we don't need to keep this 'carved' file..
-        # maybe could add verbose/debug option to keep it
-        with tempfile.TemporaryDirectory() as temp_dir:
-            temp_fid = Path(temp_dir) / "carved.tif"
-            go.burn_shape_in_raster(
-                [d["geometry"] for u, v, d in G.edges(data=True)],
-                subcatchment_derivation.carve_depth,
-                addresses.bbox_paths.elevation,
-                temp_fid,
-            )
-
-            # Derive
-            subs_gdf = go.derive_subcatchments(G, temp_fid)
-            if verbose():
-                subs_gdf.to_file(addresses.model_paths.subcatchments, driver="GeoJSON")
-
-        # Calculate runoff coefficient (RC)
-        if addresses.bbox_paths.building.suffix in (".geoparquet", ".parquet"):
-            buildings = gpd.read_parquet(addresses.bbox_paths.building)
-        else:
-            buildings = gpd.read_file(addresses.bbox_paths.building)
-        if addresses.model_paths.streetcover.suffix in (".geoparquet", ".parquet"):
-            streetcover = gpd.read_parquet(addresses.model_paths.streetcover)
-        else:
-            streetcover = gpd.read_file(addresses.model_paths.streetcover)
-
-        subs_rc = go.derive_rc(subs_gdf, buildings, streetcover)
-
-        # Write subs
-        # TODO - could just attach subs to nodes where each node has a list of subs
-        if addresses.model_paths.subcatchments.suffix in (".geoparquet", ".parquet"):
-            subs_rc.to_parquet(addresses.model_paths.subcatchments)
-        else:
-            subs_rc.to_file(addresses.model_paths.subcatchments, driver="GeoJSON")
-
-        # Assign contributing area
-        imperv_lookup = subs_rc.set_index("id").impervious_area.to_dict()
-
-        # Set node attributes
-        nx.set_node_attributes(G, 0.0, "contributing_area")
-        nx.set_node_attributes(G, imperv_lookup, "contributing_area")
-
-        # Prepare edge attributes
-        edge_attributes = {
-            edge: G.nodes[edge[0]]["contributing_area"] for edge in G.edges
-        }
-
-        # Set edge attributes
-        nx.set_edge_attributes(G, edge_attributes, "contributing_area")
-        return G
-
-
-@register_graphfcn
-class set_elevation(
-    BaseGraphFunction,
-    required_node_attributes=["x", "y"],
-    adds_node_attributes=["surface_elevation"],
-):
-    """set_elevation class."""
-
-    def __call__(self, G: nx.Graph, addresses: FilePaths, **kwargs) -> nx.Graph:
-        """Set the elevation for each node.
-
-        This function sets the elevation for each node. The elevation is
-        calculated from the elevation data.
-
-        Args:
-            G (nx.Graph): A graph
-            addresses (FilePaths): An FilePaths parameter object
-            **kwargs: Additional keyword arguments are ignored.
-
-        Returns:
-            G (nx.Graph): A graph
-        """
-        G = G.copy()
-        x = [d["x"] for x, d in G.nodes(data=True)]
-        y = [d["y"] for x, d in G.nodes(data=True)]
-        elevations = go.interpolate_points_on_raster(
-            x, y, addresses.bbox_paths.elevation
-        )
-        elevations_dict = {id_: elev for id_, elev in zip(G.nodes, elevations)}
-        nx.set_node_attributes(G, elevations_dict, "surface_elevation")
-        return G
-
-
-@register_graphfcn
-class set_surface_slope(
-    BaseGraphFunction,
-    required_node_attributes=["surface_elevation"],
-    adds_edge_attributes=["surface_slope"],
-):
-    """set_surface_slope class."""
-
-    def __call__(self, G: nx.Graph, **kwargs) -> nx.Graph:
-        """Set the surface slope for each edge.
-
-        This function sets the surface slope for each edge. The surface slope is
-        calculated from the elevation data.
-
-        Args:
-            G (nx.Graph): A graph
-            **kwargs: Additional keyword arguments are ignored.
-
-        Returns:
-            G (nx.Graph): A graph
-        """
-        G = G.copy()
-        # Compute the slope for each edge
-        slope_dict = {
-            (u, v, k): (
-                G.nodes[u]["surface_elevation"] - G.nodes[v]["surface_elevation"]
-            )
-            / d["length"]
-            for u, v, k, d in G.edges(data=True, keys=True)
-        }
-
-        # Set the 'surface_slope' attribute for all edges
-        nx.set_edge_attributes(G, slope_dict, "surface_slope")
-        return G
-
-
-@register_graphfcn
-class set_chahinian_slope(
-    BaseGraphFunction,
-    required_edge_attributes=["surface_slope"],
-    adds_edge_attributes=["chahinian_slope"],
-):
-    """set_chahinian_slope class."""
-
-    def __call__(self, G: nx.Graph, **kwargs) -> nx.Graph:
-        """set_chahinian_slope class.
-
-        This function sets the Chahinian slope for each edge. The Chahinian slope is
-        calculated from the surface slope and weighted according to the slope
-        (based on: https://doi.org/10.1016/j.compenvurbsys.2019.101370)
-
-        Args:
-            G (nx.Graph): A graph
-            **kwargs: Additional keyword arguments are ignored.
-
-        Returns:
-            G (nx.Graph): A graph
-        """
-        G = G.copy()
-
-        # Values where the weight of the slope can be matched to the values
-        # in weights - e.g., a slope of 0.3% has 0 weight (preferred), while
-        # a slope of <=-1% has a weight of 1 (not preferred)
-        slope_points = [-1, 0.3, 0.7, 10]
-        weights = [1, 0, 0, 1]
-
-        # Calculate weights
-        slope = nx.get_edge_attributes(G, "surface_slope")
-        weights = np.interp(
-            np.asarray(list(slope.values())) * 100,
-            slope_points,
-            weights,
-            left=1,
-            right=1,
-        )
-        nx.set_edge_attributes(G, dict(zip(slope, weights)), "chahinian_slope")
-
-        return G
-
-
-@register_graphfcn
-class set_chahinian_angle(
-    BaseGraphFunction,
-    required_node_attributes=["x", "y"],
-    adds_edge_attributes=["chahinian_angle"],
-):
-    """set_chahinian_angle class."""
-
-    def __call__(self, G: nx.Graph, **kwargs) -> nx.Graph:
-        """Set the Chahinian angle for each edge.
-
-        This function sets the Chahinian angle for each edge. The Chahinian angle is
-        calculated from the geometry of the edge and weighted according to the
-        angle (based on: https://doi.org/10.1016/j.compenvurbsys.2019.101370)
-
-        Args:
-            G (nx.Graph): A graph
-            **kwargs: Additional keyword arguments are ignored.
-
-        Returns:
-            G (nx.Graph): A graph
-        """
-        G = G.copy()
-        for u, v, d in G.edges(data=True):
-            min_weight = float("inf")
-            for node in G.successors(v):
-                if node == u:
-                    continue
-
-                p1 = (G.nodes[u]["x"], G.nodes[u]["y"])
-                p2 = (G.nodes[v]["x"], G.nodes[v]["y"])
-                p3 = (G.nodes[node]["x"], G.nodes[node]["y"])
-                angle = go.calculate_angle(p1, p2, p3)
-                chahinian_weight = np.interp(
-                    angle,
-                    [0, 90, 135, 180, 225, 270, 360],
-                    [1, 0.2, 0.7, 0, 0.7, 0.2, 1],
-                )
-                min_weight = min(chahinian_weight, min_weight)
-            if min_weight == float("inf"):
-                min_weight = 0
-            d["chahinian_angle"] = min_weight
-        return G
-
-
-@register_graphfcn
-class calculate_weights(
-    BaseGraphFunction,
-    required_edge_attributes=parameters.TopologyDerivation().weights,
-    adds_edge_attributes=["weight"],
-):
-    """calculate_weights class."""
-
-    # TODO.. I guess if someone defines their own weights, this will need
-    # to change, will want an automatic way to do that...
-
-    def __call__(
-        self, G: nx.Graph, topology_derivation: parameters.TopologyDerivation, **kwargs
-    ) -> nx.Graph:
-        """Calculate the weights for each edge.
-
-        This function calculates the weights for each edge. The weights are
-        calculated from the edge attributes.
-
-        Args:
-            G (nx.Graph): A graph
-            topology_derivation (parameters.TopologyDerivation): A TopologyDerivation
-                parameter object
-            **kwargs: Additional keyword arguments are ignored.
-
-        Returns:
-            G (nx.Graph): A graph
-        """
-        # Calculate bounds to normalise between
-        bounds: Dict[Any, List[float]] = defaultdict(lambda: [np.Inf, -np.Inf])
-
-        for w in topology_derivation.weights:
-            bounds[w][0] = min(nx.get_edge_attributes(G, w).values())  # lower bound
-            bounds[w][1] = max(nx.get_edge_attributes(G, w).values())  # upper bound
-
-        # Avoid division by zero
-        bounds = {w: [b[0], b[1]] for w, b in bounds.items() if b[0] != b[1]}
-
-        G = G.copy()
-        eps = np.finfo(float).eps
-        for u, v, d in G.edges(data=True):
-            total_weight = 0
-            for attr, bds in bounds.items():
-                # Normalise
-                weight = max((d[attr] - bds[0]) / (bds[1] - bds[0]), eps)
-                # Exponent
-                weight = weight ** getattr(topology_derivation, f"{attr}_exponent")
-                # Scaling
-                weight = weight * getattr(topology_derivation, f"{attr}_scaling")
-                # Sum
-                total_weight += weight
-            # Set
-            d["weight"] = total_weight
-        return G
-
-
-def _get_points(
-    G: nx.Graph,
-) -> tuple[Dict[str, shapely.Point], Dict[str, shapely.Point]]:
-    """Get the river and street points from the graph.
-
-    A river point are the start and end nodes of an edge with `edge_type = river`.
-    A street point are the start and end nodes of an edge with
-    `edge_type = street`.
-
-    Args:
-        G (nx.Graph): A graph
-
-    Returns:
-        river_points (dict): A dictionary of river points
-        street_points (dict): A dictionary of street points
-    """
-    # Get edge types, convert to nx.Graph to remove keys
-    etypes = nx.get_edge_attributes(nx.Graph(G), "edge_type")
-
-    # Get river and street points as a dict
-    n_types = (
-        pd.DataFrame(etypes.items(), columns=["key", "type"])
-        .explode("key")
-        .reset_index(drop=True)
-        .groupby("type")["key"]
-        .apply(list)
-        .to_dict()
-    )
-    river_points = {
-        n: shapely.Point(G.nodes[n]["x"], G.nodes[n]["y"])
-        for n in n_types.get("river", {})
-    }
-    street_points = {
-        n: shapely.Point(G.nodes[n]["x"], G.nodes[n]["y"]) for n in n_types["street"]
-    }
-
-    return river_points, street_points
-
-
-def _pair_rivers(
-    G: nx.Graph,
-    river_points: Dict[str, shapely.Point],
-    street_points: Dict[str, shapely.Point],
-    river_buffer_distance: float,
-    outlet_length: float,
-) -> nx.Graph:
-    """Pair river and street nodes.
-
-    Pair river and street nodes within a certain distance of each other. If
-    there are no plausible outlets for an entire subgraph, then a dummy river
-    node is created and the lowest elevation node is used as the outlet.
-
-    Args:
-        G (nx.Graph): A graph
-        river_points (dict): A dictionary of river points
-        street_points (dict): A dictionary of street points
-        river_buffer_distance (float): The distance within which a river and
-            street node can be paired
-        outlet_length (float): The length of the outlet
-
-    Returns:
-        G (nx.Graph): A graph
-    """
-    matched_outlets = {}
-
-    # Insert a dummy river node and use lowest elevation node as outlet
-    # for each subgraph with no matched outlets
-    subgraphs = []
-    for sg in nx.weakly_connected_components(G):
-        sg = G.subgraph(sg).copy()
-        subgraphs.append(sg)
-
-        # Ignore the rivers, they are drained later
-        if all([d["edge_type"] == "river" for _, _, d in sg.edges(data=True)]):
-            continue
-
-        # Pair up the river and street nodes for each subgraph
-        street_points_ = {k: v for k, v in street_points.items() if k in sg.nodes}
-
-        subgraph_outlets = go.nearest_node_buffer(
-            street_points_, river_points, river_buffer_distance
-        )
-
-        # Check if there are any matched outlets
-        if subgraph_outlets:
-            # Update all matched outlets
-            matched_outlets.update(subgraph_outlets)
-            continue
-
-        # In cases of e.g., an area with no rivers to discharge into or too
-        # small a buffer
-
-        # Identify the lowest elevation node
-        lowest_elevation_node = min(
-            sg.nodes, key=lambda x: sg.nodes[x]["surface_elevation"]
-        )
-
-        # Create a dummy river to discharge into
-        name = f"{lowest_elevation_node}-dummy_river"
-        dummy_river = {
-            "id": name,
-            "x": G.nodes[lowest_elevation_node]["x"] + 1,
-            "y": G.nodes[lowest_elevation_node]["y"] + 1,
-        }
-        sg.add_node(name)
-        nx.set_node_attributes(sg, {name: dummy_river})
-
-        # Update function's dicts
-        matched_outlets[lowest_elevation_node] = name
-        river_points[name] = shapely.Point(dummy_river["x"], dummy_river["y"])
-
-        logger.warning(
-            f"""No outlets found for subgraph containing 
-                        {lowest_elevation_node}, using this node as outlet."""
-        )
-
-    G = nx.compose_all(subgraphs)
-
-    # Add edges between the paired river and street nodes
-    for street_id, river_id in matched_outlets.items():
-        # TODO instead use a weight based on the distance between the two nodes
-        G.add_edge(
-            street_id,
-            river_id,
-            **{
-                "length": outlet_length,
-                "weight": outlet_length,
-                "edge_type": "outlet",
-                "geometry": shapely.LineString(
-                    [street_points[street_id], river_points[river_id]]
-                ),
-                "id": f"{street_id}-{river_id}-outlet",
-            },
-        )
-
-    return G
-
-
-def _root_nodes(G: nx.Graph) -> nx.Graph:
-    """Root nodes with a waste node.
-
-    Connect all nodes that have nowhere to flow to to a waste node, i.e., the
-    root of the entire graph.
-
-    Args:
-        G (nx.Graph): A graph
-
-    Returns:
-        G (nx.Graph): A graph
-    """
-    G_ = G.copy()
-
-    # Add edges from the river nodes to a waste node
-    G.add_node("waste")
-
-    for node in G_.nodes:
-        if G.out_degree(node) == 0:
-            # Location of the waste node doesn't matter - so if there
-            # are multiple river nodes with out_degree 0 - that's fine.
-            G.nodes["waste"]["x"] = G.nodes[node]["x"] + 1
-            G.nodes["waste"]["y"] = G.nodes[node]["y"] + 1
-            G.add_edge(
-                node,
-                "waste",
-                **{
-                    "length": 0,
-                    "weight": 0,
-                    "edge_type": "waste-outlet",
-                    "id": f"{node}-waste-outlet",
-                },
-            )
-    return G
-
-
-def _connect_mst_outlets(paired_G: nx.Graph, raw_G: nx.Graph) -> nx.Graph:
-    """Connect outlets to a waste node.
-
-    Run a minimum spanning tree (MST) on the paired graph to identify the
-    'efficient' outlets. These outlets are inserted into the original graph.
-
-    Args:
-        paired_G (nx.Graph): A graph where streets and rivers are paired with
-            outlets.
-        raw_G (nx.Graph): A graph where streets and rivers are separated
-
-    Returns:
-        (nx.Graph): A graph
-    """
-    # Find shortest path to identify only 'efficient' outlets. The MST
-    # makes sense here over shortest path as each node is only allowed to
-    # be visited once - thus encouraging fewer outlets. In shortest path
-    # nodes near rivers will always just pick their nearest river node.
-    T = nx.minimum_spanning_tree(paired_G.to_undirected(), weight="length")
-
-    # Retain the shortest path outlets in the original graph
-    for u, v, d in T.edges(data=True):
-        if (d["edge_type"] == "outlet") & (v != "waste") & (u != "waste"):
-            if u not in raw_G.nodes():
-                raw_G.add_node(u, **paired_G.nodes[u])
-            elif v not in raw_G.nodes():
-                raw_G.add_node(v, **paired_G.nodes[v])
-
-            # Need to check both directions since T is undirected
-            if (u, v) in paired_G.edges():
-                raw_G.add_edge(u, v, **d)
-            elif (v, u) in paired_G.edges():
-                raw_G.add_edge(v, u, **d)
-            else:
-                raise ValueError(f"Edge {u}-{v} not found in paired_G")
-
-    return raw_G
-
-
-@register_graphfcn
-class identify_outlets(
-    BaseGraphFunction,
-    required_edge_attributes=["length", "edge_type"],
-    required_node_attributes=["x", "y", "surface_elevation"],
-):
-    """identify_outlets class."""
-
-    def __call__(
-        self, G: nx.Graph, outlet_derivation: parameters.OutletDerivation, **kwargs
-    ) -> nx.Graph:
-        """Identify outlets in a combined river-street graph.
-
-        This function identifies outlets in a combined river-street graph. An
-        outlet is a node that is connected to a river and a street. Each street
-        node is paired with the nearest river node provided that it is within
-        a distance of outlet_derivation.river_buffer_distance - this provides a
-        large set of plausible outlets. If there are no plausible outlets for an
-        entire subgraph, then a dummy river node is created and the lowest
-        elevation node is paired with it. Any street->river/outlet link is given
-        a `weight` and `length` of outlet_derivation.outlet_length, this is to
-        ensure some penalty on the total number of outlets selected.
-
-        Two methods are available for determining which plausible outlets to
-        retain:
-
-        - `withtopo`: all plausible outlets are retained, connected to a single
-        'waste' node and assumed to be later identified as part of the
-        `derive_topology` graphfcn.
-
-        - `separate`: the retained outlets are those that are selected as part
-        of the minimum spanning tree (MST) of the combined street-river graph.
-        This method can be temporamental because the MST is undirected, because
-        rivers are inherently directed unusual outlet locations may be retained.
-
-        Args:
-            G (nx.Graph): A graph
-            outlet_derivation (parameters.OutletDerivation): An OutletDerivation
-                parameter object
-            **kwargs: Additional keyword arguments are ignored.
-
-        Returns:
-            G (nx.Graph): A graph
-        """
-        G = G.copy()
-
-        river_points, street_points = _get_points(G)
-
-        G_ = _pair_rivers(
-            G,
-            river_points,
-            street_points,
-            outlet_derivation.river_buffer_distance,
-            outlet_derivation.outlet_length,
-        )
-
-        # Set the length of the river edges to 0 - from a design perspective
-        # once water is in the river we don't care about the length - since it
-        # costs nothing
-        for _, _, d in G_.edges(data=True):
-            if d["edge_type"] == "river":
-                d["length"] = 0
-                d["weight"] = 0
-
-        # Add edges from the river nodes to a waste node
-        G_ = _root_nodes(G_)
-
-        if outlet_derivation.method == "withtopo":
-            # The outlets can be derived as part of the shortest path calculations
-            return G_
-        elif outlet_derivation.method == "separate":
-            return _connect_mst_outlets(G_, G)
-        else:
-            raise ValueError(f"Unknown method {outlet_derivation.method}")
-
-
-def _filter_streets(G):
-    """Filter streets.
-
-    This function removes non streets from a graph.
-
-    Args:
-        G (nx.Graph): A graph
-
-    Returns:
-       (nx.Graph): A graph of only street edges
-    """
-    G = G.copy()
-    # Remove non-street edges/nodes and unconnected nodes
-    nodes_to_remove = []
-    for u, v, d in G.edges(data=True):
-        if d["edge_type"] != "street":
-            if d["edge_type"] == "outlet":
-                nodes_to_remove.append(v)
-            else:
-                nodes_to_remove.extend((u, v))
-    G.remove_nodes_from(nodes_to_remove)
-    return G
-
-
-@register_graphfcn
-class derive_topology(
-    BaseGraphFunction,
-    required_edge_attributes=[
-        "edge_type",  # 'rivers' and 'streets'
-        "weight",
-    ],
-    adds_node_attributes=["outlet", "shortest_path"],
-):
-    """derive_topology class."""
-
-    def __call__(
-        self, G: nx.Graph, outlet_derivation: parameters.OutletDerivation, **kwargs
-    ) -> nx.Graph:
-        """Derive the topology of a graph.
-
-        Derives the network topology based on the weighted graph of potential
-        pipe carrying edges in the graph.
-
-        Two methods are available:
-        - `separate`: The original and that assumes outlets have already been
-        narrowed down from the original plausible set. Runs a djiikstra-based
-        algorithm to identify the shortest path from each node to its nearest
-        outlet (weighted by the 'weight' edge value). The
-        returned graph is one that only contains the edges that feature  on the
-        shortest paths.
-        - `withtopo`: The alternative method that assumes no narrowing of plausible
-        outlets has been performed. This method runs a Tarjan's algorithm to
-        identify the spanning forest starting from a `waste` node that all
-        plausible outlets are connected to (whether via a river or directly).
-
-        In both methods, street nodes that have no plausible route to any outlet
-        are removed.
-
-        Args:
-            G (nx.Graph): A graph
-            outlet_derivation (parameters.OutletDerivation): An OutletDerivation
-                parameter object
-            **kwargs: Additional keyword arguments are ignored.
-
-        Returns:
-            G (nx.Graph): A graph
-        """
-        G = G.copy()
-
-        visited: set = set()
-
-        # Increase recursion limit to allow to iterate over the entire graph
-        # Seems to be the quickest way to identify which nodes have a path to
-        # the outlet
-        original_limit = sys.getrecursionlimit()
-        sys.setrecursionlimit(max(original_limit, len(G.nodes)))
-
-        # Identify outlets
-        if outlet_derivation.method == "withtopo":
-            visited = set(nx.ancestors(G, "waste")) | {"waste"}
-
-            # Remove nodes not reachable from waste
-            G.remove_nodes_from(set(G.nodes) - visited)
-
-            # Run shorted path
-            G = shortest_path_utils.tarjans_pq(G, "waste")
-
-            G = _filter_streets(G)
-        else:
-            outlets = [
-                u for u, v, d in G.edges(data=True) if d["edge_type"] == "outlet"
-            ]
-            visited = set(outlets)
-            for outlet in outlets:
-                visited = visited | set(nx.ancestors(G, outlet))
-
-            G.remove_nodes_from(set(G.nodes) - visited)
-            G = _filter_streets(G)
-
-            # Check for negative cycles
-            if nx.negative_edge_cycle(G, weight="weight"):
-                logger.warning("Graph contains negative cycle")
-
-            G = shortest_path_utils.dijkstra_pq(G, outlets)
-
-        # Reset recursion limit
-        sys.setrecursionlimit(original_limit)
-
-        # Log total weight
-        total_weight = sum([d["weight"] for u, v, d in G.edges(data=True)])
-        logger.info(f"Total graph weight {total_weight}.")
-
-        return G
-
-
-def design_pipe(
-    ds_elevation: float,
-    chamber_floor: float,
-    edge_length: float,
-    hydraulic_design: parameters.HydraulicDesign,
-    Q: float,
-) -> nx.Graph:
-    """Design a pipe.
-
-    This function designs a pipe by iterating over a range of diameters and
-    depths. It returns the diameter and depth of the pipe that minimises the
-    cost function, while also maintaining or minimising feasibility parameters
-    associated with: surcharging, velocity and filling ratio.
-
-    Args:
-        ds_elevation (float): The downstream elevationq
-        chamber_floor (float): The elevation of the chamber floor
-        edge_length (float): The length of the edge
-        hydraulic_design (parameters.HydraulicDesign): A HydraulicDesign parameter
-            object
-        Q (float): The flow rate
-
-    Returns:
-        diam (float): The diameter of the pipe
-        depth (float): The depth of the pipe
-    """
-    designs = product(
-        hydraulic_design.diameters,
-        np.linspace(
-            hydraulic_design.min_depth, hydraulic_design.max_depth, 10
-        ),  # TODO should 10 be a param?
-    )
-    pipes = []
-    for diam, depth in designs:
-        A = np.pi * diam**2 / 4
-        n = 0.012  # mannings n
-        R = A / (np.pi * diam)  # hydraulic radius
-        # TODO... presumably need to check depth > (diam + min_depth)
-
-        elev_diff = chamber_floor - (ds_elevation - depth)
-        slope = elev_diff / edge_length
-        # Always pick a pipe that is feasible without surcharging
-        # if available
-        surcharge_feasibility = 0.0
-        # Use surcharged elevation
-        while slope <= 0:
-            surcharge_feasibility += 0.05
-            slope = (
-                chamber_floor + surcharge_feasibility - (ds_elevation - depth)
-            ) / edge_length
-            # TODO could make the feasibility penalisation increase
-            # when you get above surface_elevation[node]... but
-            # then you'd need a feasibility tracker and an offset
-            # tracker
-        v = (slope**0.5) * (R ** (2 / 3)) / n
-        filling_ratio = Q / (v * A)
-        # buffers from: https://www.polypipe.com/sites/default/files/Specification_Clauses_Underground_Drainage.pdf
-        average_depth = (depth + chamber_floor) / 2
-        V = edge_length * (diam + 0.3) * (average_depth + 0.1)
-        cost = 1.32 / 2000 * (9579.31 * diam**0.5737 + 1153.77 * V**1.31)
-        v_feasibility = max(hydraulic_design.min_v - v, 0) + max(
-            v - hydraulic_design.max_v, 0
-        )
-        fr_feasibility = max(filling_ratio - hydraulic_design.max_fr, 0)
-        """
-        TODO shear stress... got confused here
-        density = 1000
-        dyn_visc = 0.001
-        hydraulic_diameter = 4 * (A * filling_ratio**2) / \
-            (np.pi * diam * filling_ratio)
-        Re = density * v * 2 * (diam / 4) * (filling_ratio ** 2) / dyn_visc
-        fd = 64 / Re
-        shear_stress = fd * density * v**2 / fd
-        shear_feasibility = max(min_shear - shear_stress, 0)
-        """
-        slope = (chamber_floor - (ds_elevation - depth)) / edge_length
-        pipes.append(
-            {
-                "diam": diam,
-                "depth": depth,
-                "slope": slope,
-                "v": v,
-                "fr": filling_ratio,
-                # 'tau' : shear_stress,
-                "cost": cost,
-                "v_feasibility": v_feasibility,
-                "fr_feasibility": fr_feasibility,
-                "surcharge_feasibility": surcharge_feasibility,
-                # 'shear_feasibility' : shear_feasibility
-            }
-        )
-
-    pipes_df = pd.DataFrame(pipes).dropna()
-    if pipes_df.shape[0] > 0:
-        ideal_pipe = pipes_df.sort_values(
-            by=[
-                "surcharge_feasibility",
-                "v_feasibility",
-                "fr_feasibility",
-                # 'shear_feasibility',
-                "depth",
-                "cost",
-            ],
-            ascending=True,
-        ).iloc[0]
-        return ideal_pipe.diam, ideal_pipe.depth
-    else:
-        raise Exception("something odd - no non nan pipes")
-
-
-def process_successors(
-    G: nx.Graph,
-    node: Hashable,
-    surface_elevations: dict[Hashable, float],
-    chamber_floor: dict[Hashable, float],
-    edge_diams: dict[tuple[Hashable, Hashable, int], float],
-    hydraulic_design: parameters.HydraulicDesign,
-) -> None:
-    """Process the successors of a node.
-
-    This function processes the successors of a node. It designs a pipe to the
-    downstream node and sets the diameter and downstream invert level of the
-    pipe. It also sets the downstream invert level of the downstream node. It
-    returns None but modifies the edge_diams and chamber_floor dictionaries.
-
-    Args:
-        G (nx.Graph): A graph
-        node (Hashable): A node
-        surface_elevations (dict): A dictionary of surface elevations keyed by
-            node
-        chamber_floor (dict): A dictionary of chamber floor elevations keyed by
-            node
-        edge_diams (dict): A dictionary of pipe diameters keyed by edge
-        hydraulic_design (parameters.HydraulicDesign): A HydraulicDesign parameter
-            object
-    """
-    for ix, ds_node in enumerate(G.successors(node)):
-        edge = G.get_edge_data(node, ds_node, 0)
-        # Find contributing area with ancestors
-        # TODO - could do timearea here if i hated myself enough
-        anc = nx.ancestors(G, node).union([node])
-        tot = sum([G.nodes[anc_node]["contributing_area"] for anc_node in anc])
-
-        M3_PER_HR_TO_M3_PER_S = 1 / 60 / 60
-        Q = tot * hydraulic_design.precipitation * M3_PER_HR_TO_M3_PER_S
-
-        # Design the pipe to find the diameter and invert depth
-        diam, depth = design_pipe(
-            surface_elevations[ds_node],
-            chamber_floor[node],
-            edge["length"],
-            hydraulic_design,
-            Q,
-        )
-        edge_diams[(node, ds_node, 0)] = diam
-        chamber_floor[ds_node] = surface_elevations[ds_node] - depth
-        if ix > 0:
-            logger.warning(
-                """a node has multiple successors, 
-                not sure how that can happen if using shortest path
-                to derive topology"""
-            )
-
-
-@register_graphfcn
-class pipe_by_pipe(
-    BaseGraphFunction,
-    required_edge_attributes=["length"],
-    required_node_attributes=["contributing_area", "surface_elevation"],
-    adds_edge_attributes=["diameter"],
-    adds_node_attributes=["chamber_floor_elevation"],
-):
-    """pipe_by_pipe class."""
-
-    # If doing required_graph_attributes - it would be something like 'dendritic'
-
-    def __call__(
-        self, G: nx.Graph, hydraulic_design: parameters.HydraulicDesign, **kwargs
-    ) -> nx.Graph:
-        """Pipe by pipe hydraulic design.
-
-        Starting from the most upstream node, design a pipe to the downstream node
-        specifying a diameter and downstream invert level. A range of diameters and
-        invert levels are tested (ranging between conditions defined in
-        hydraulic_design). From the tested diameters/inverts, a selection is made based
-        on each pipe's satisfying feasibility constraints on: surcharge velocity,
-        filling ratio, (and shear stress - not currently implemented). Prioritising
-        feasibility in this order it identifies pipes with the preferred feasibility
-        level. If multiple pipes are feasible, it picks the lowest cost pipe. Once
-        the feasible pipe is identified, the diameter and downstream invert are set
-        and then the next downstream pipe can be designed.
-
-        This approach is based on the pipe-by-pipe design proposed in:
-            https://doi.org/10.1016/j.watres.2021.117903
-
-        Args:
-            G (nx.Graph): A graph
-            hydraulic_design (parameters.HydraulicDesign): A HydraulicDesign parameter
-                object
-            **kwargs: Additional keyword arguments are ignored.
-
-        Returns:
-            G (nx.Graph): A graph
-        """
-        G = G.copy()
-        surface_elevations = nx.get_node_attributes(G, "surface_elevation")
-        topological_order = list(nx.topological_sort(G))
-        chamber_floor = {}
-        edge_diams: dict[tuple[Hashable, Hashable, int], float] = {}
-        # Iterate over nodes in topological order
-        for node in tqdm(topological_order, disable=not verbose()):
-            # Check if there's any nodes upstream, if not set the depth to min_depth
-            if len(nx.ancestors(G, node)) == 0:
-                chamber_floor[node] = (
-                    surface_elevations[node] - hydraulic_design.min_depth
-                )
-
-            process_successors(
-                G, node, surface_elevations, chamber_floor, edge_diams, hydraulic_design
-            )
-
-        nx.function.set_edge_attributes(G, edge_diams, "diameter")
-        nx.function.set_node_attributes(G, chamber_floor, "chamber_floor_elevation")
-        return G
->>>>>>> d0b66dc4
+    return G