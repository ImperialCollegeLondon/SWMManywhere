--- conflicted
+++ resolved
@@ -6,10 +6,7 @@
 
 @author: Barnaby Dobson
 """
-<<<<<<< HEAD
-=======
 import itertools
->>>>>>> c972b320
 import json
 import math
 import operator
@@ -467,17 +464,11 @@
     result_polygons = polys.copy()
     
     # Sort the polygons by area (smallest first)
-<<<<<<< HEAD
-    result_polygons['area'] = result_polygons.geometry.area
-    result_polygons = result_polygons.sort_values('area', ascending=True)
-    result_polygons = result_polygons.reset_index(drop=True)
-=======
     result_polygons = (
         result_polygons.assign(area=result_polygons.geometry.area)
         .sort_values('area', ascending=True)
         .reset_index(drop=True)
     )
->>>>>>> c972b320
 
     # Store the area of 'trimmed' polygons into a combined geometry, starting
     # with the smallest area polygon
@@ -494,15 +485,10 @@
     
     # Sort the polygons by area (largest first) - this is just to conform to
     # the unit test and is not strictly essential
-<<<<<<< HEAD
-    result_polygons = result_polygons.sort_values('area', ascending=False)
-    result_polygons = result_polygons.drop('area', axis=1)
-=======
     result_polygons = (
         result_polygons.sort_values('area', ascending=False)
         .drop('area', axis=1)
     )
->>>>>>> c972b320
 
     return result_polygons
 
@@ -737,8 +723,6 @@
 
     return angle_degrees
 
-<<<<<<< HEAD
-=======
 def nodes_to_features(G: nx.Graph):
     """Convert a graph to a GeoJSON node feature collection.
 
@@ -782,7 +766,6 @@
         features.append(feature)
     return features
 
->>>>>>> c972b320
 def graph_to_geojson(graph: nx.Graph, 
                      fid: Path, 
                      crs: str):
@@ -794,34 +777,6 @@
         crs (str): The CRS of the graph.
     """
     graph = graph.copy()
-<<<<<<< HEAD
-    for iterable, label in zip([graph.nodes(data=True), 
-                                graph.edges(data=True)],
-                               ['nodes', 'edges']):
-        geojson_features = []
-        for item_ in iterable:
-            if label == 'nodes':
-                data = item_[1]
-                data['geometry'] = sgeom.Point(data['x'], data['y'])
-                name_data = {'id' : item_[0]}
-            else:
-                data = item_[2]
-                name_data = {'u' : item_[0] , 
-                             'v' : item_[1]}
-            if 'geometry' in data:
-                geometry = sgeom.mapping(data['geometry'])
-                data_ = data.copy()
-                del data_['geometry']
-                feature = {
-                    'type': 'Feature',
-                    'geometry': geometry,
-                    'properties': {**data_, **name_data}
-                }
-                geojson_features.append(feature)
-        geojson = {
-            'type': 'FeatureCollection',
-            'features': geojson_features,
-=======
     nodes = nodes_to_features(graph)
     edges = edges_to_features(graph)
     
@@ -829,18 +784,13 @@
         geojson = {
             'type': 'FeatureCollection',
             'features' : iterable,
->>>>>>> c972b320
             'crs' : {
                 'type': 'name',
                 'properties': {
                     'name': "urn:ogc:def:crs:{0}".format(crs.replace(':', '::'))
                 }
             }
-<<<<<<< HEAD
-        }
-=======
             }
->>>>>>> c972b320
         fid_ = fid.with_stem(fid.stem + f'_{label}').with_suffix('.geojson')
 
         with fid_.open('w') as output_file:
