--- conflicted
+++ resolved
@@ -699,7 +699,6 @@
     polys_gdf['width'] = polys_gdf['area'].div(np.pi).pow(0.5)
     return polys_gdf
 
-<<<<<<< HEAD
 def _intersection_area(gdf1: gpd.GeoDataFrame, gdf2: gpd.GeoDataFrame)-> np.array:
     return shapely.area(
         shapely.intersection(
@@ -707,13 +706,8 @@
             gdf2.geometry.to_numpy()))
 
 def derive_rc(subcatchments: gpd.GeoDataFrame,
-              graph: nx.MultiDiGraph,
-              building_footprints: gpd.GeoDataFrame) -> gpd.GeoDataFrame:
-=======
-def derive_rc(polys_gdf: gpd.GeoDataFrame,
               building_footprints: gpd.GeoDataFrame,
               streetcover: gpd.GeoDataFrame) -> gpd.GeoDataFrame:
->>>>>>> 425a54fc
     """Derive the Runoff Coefficient (RC) of each subcatchment.
 
     The runoff coefficient is the ratio of impervious area to total area. The
@@ -724,11 +718,6 @@
     Args:
         subcatchments (gpd.GeoDataFrame): A GeoDataFrame containing polygons that
             represent subcatchments with columns: 'geometry', 'area', and 'id'. 
-<<<<<<< HEAD
-        graph (nx.Graph): The input graph, with node 'ids' that match polys_gdf and
-            edges with the 'id', 'width' and 'geometry' property.
-=======
->>>>>>> 425a54fc
         building_footprints (gpd.GeoDataFrame): A GeoDataFrame containing 
             building footprints with a 'geometry' column.
         streetcover (gpd.GeoDataFrame): A GeoDataFrame containing street cover
@@ -738,29 +727,14 @@
         gpd.GeoDataFrame: A GeoDataFrame containing polygons with columns:
             'geometry', 'area', 'id', 'impervious_area', and 'rc'.
 
-<<<<<<< HEAD
     Author:
         @cheginit
     """
-    # Buffer streets by their width
-    street_buffer = gpd.GeoDataFrame([
-        {
-            'geometry': d['geometry'].buffer(
-                d['width'] / graph.number_of_edges(u, v),
-                cap_style=2,
-                join_style=2,
-            ),
-            'id': d['id']
-        }
-        for u, v, d in graph.edges(data=True) 
-        if d.get('edge_type', "street") == "street"
-    ]).set_crs(subcatchments.crs)
-
     # Map buffered streets and buildings to subcatchments
     subcat_tree = subcatchments.sindex
     bf_pidx, sb_pidx = subcat_tree.query(building_footprints.geometry,
                                          predicate='intersects')
-    str_pidx, ss_pidx = subcat_tree.query(street_buffer.geometry, 
+    str_pidx, ss_pidx = subcat_tree.query(streetcover.geometry, 
                                           predicate='intersects')
     sb_idx = subcatchments.iloc[sb_pidx].index
     ss_idx = subcatchments.iloc[ss_pidx].index
@@ -768,33 +742,12 @@
     # Calculate impervious area and runoff coefficient (rc)
     subcatchments["impervious_area"] = 0.0
     subcatchments.loc[ss_idx, "impervious_area"] = _intersection_area(
-        subcatchments.iloc[ss_pidx], street_buffer.iloc[str_pidx])
+        subcatchments.iloc[ss_pidx], streetcover.iloc[str_pidx])
     subcatchments.loc[sb_idx, "impervious_area"] += _intersection_area(
         subcatchments.iloc[sb_pidx], building_footprints.iloc[bf_pidx])
     subcatchments["rc"] = subcatchments["impervious_area"] / \
         subcatchments.geometry.area * 100
     return subcatchments
-=======
-    ## Format as swmm type catchments 
-    result = gpd.overlay(streetcover[['geometry']], 
-                         building_footprints[['geometry']], 
-                         how='union')
-    result = gpd.overlay(polys_gdf, result)
-    try:
-        dissolved_result = result.dissolve(by='id').reset_index()
-    except GEOSException:
-        # Temporary fix for bug: 
-        # https://github.com/ImperialCollegeLondon/SWMManywhere/issues/115
-        result['geometry'] = result['geometry'].simplify(0.1)
-        dissolved_result = result.dissolve(by='id').reset_index()
-    dissolved_result['impervious_area'] = dissolved_result.geometry.area
-    polys_gdf = pd.merge(polys_gdf, 
-                            dissolved_result[['id','impervious_area']], 
-                            on = 'id',
-                            how='left').fillna(0)
-    polys_gdf['rc'] = polys_gdf['impervious_area'] / polys_gdf['area'] * 100
-    return polys_gdf
->>>>>>> 425a54fc
 
 def calculate_angle(point1: tuple[float,float], 
                     point2: tuple[float,float],
@@ -910,11 +863,7 @@
 
         with fid.open('w') as output_file:
             json.dump(geojson, output_file, indent=2)
-<<<<<<< HEAD
-
-=======
             
->>>>>>> 425a54fc
 def merge_points(coordinates: list[tuple[float, float]], 
                  threshold: float)-> dict:
     """Merge points that are within a threshold distance.
