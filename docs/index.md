--- conflicted
+++ resolved
@@ -9,11 +9,8 @@
 - [Quickstart](quickstart.md)
 - Guides:
     - [Configuration file](config_guide.md)
-<<<<<<< HEAD
+    - [Graph functions](graphfcns_guide.md)
     - [Metrics guide](metrics_guide.md)
-=======
-    - [Graph functions](graphfcns_guide.md)
->>>>>>> d0b66dc4
 - [Contributing](CONTRIBUTING.md)
 - [API reference](reference-overview.md)
     - [SWMManywhere](reference.md)
